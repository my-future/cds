--- conflicted
+++ resolved
@@ -235,18 +235,13 @@
 }
 
 func (s3file *S3File) Write(p []byte) (int, error) {
-<<<<<<< HEAD
 	s3file.channel <- p
 	return len(p), nil
-=======
-	log.Debug("writing %d bytes", len(p))
-	return s3file.writer.Write(p)
->>>>>>> c099ff46
-}
-
-func (s3file *S3File) EndWrite() error {
-	return s3file.writer.Close()
-}
+}
+
+// func (s3file *S3File) EndWrite() error {
+// 	return s3file.writer.Close()
+// }
 
 func (s3file *S3File) Close() error {
 	close(s3file.channel)
