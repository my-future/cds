--- conflicted
+++ resolved
@@ -276,13 +276,7 @@
 			}
 			// check if value is bool, float, int or else string
 			if v, err := strconv.ParseBool(t[1]); err == nil {
-<<<<<<< HEAD
 				tomlConf.Set(t[0], "", false, v)
-=======
-				tomlConf.Set(t[0], "", false, "", v)
-			} else if v, err := strconv.ParseFloat(t[1], 10); err == nil {
-				tomlConf.Set(t[0], "", false, "", v)
->>>>>>> 4a345c9f
 			} else if v, err := strconv.ParseInt(t[1], 10, 64); err == nil {
 				tomlConf.Set(t[0], "", false, "", v)
 			} else {
