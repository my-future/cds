package local

import (
	"context"
	"fmt"
<<<<<<< HEAD
=======
	"html/template"
	"net"
	"os"
>>>>>>> 25b9e201
	"os/exec"
	"runtime"
	"strings"
	"time"

	"github.com/dgrijalva/jwt-go"
	"github.com/ovh/cds/engine/service"

	"github.com/gorilla/mux"

	"github.com/ovh/cds/engine/api"
	"github.com/ovh/cds/engine/api/services"
	"github.com/ovh/cds/sdk"
	"github.com/ovh/cds/sdk/cdsclient"
	"github.com/ovh/cds/sdk/log"
)

// New instanciates a new hatchery local
func New() *HatcheryLocal {
	s := new(HatcheryLocal)
	s.Router = &api.Router{
		Mux: mux.NewRouter(),
	}
	s.LocalWorkerRunner = new(localWorkerRunner)
	return s
}

func (h *HatcheryLocal) Init(config interface{}) (cdsclient.ServiceConfig, error) {
	var cfg cdsclient.ServiceConfig
	sConfig, ok := config.(HatcheryConfiguration)
	if !ok {
		return cfg, sdk.WithStack(fmt.Errorf("invalid local hatchery configuration"))
	}

	cfg.Host = sConfig.API.HTTP.URL
	cfg.Token = sConfig.API.Token
	cfg.InsecureSkipVerifyTLS = sConfig.API.HTTP.Insecure
	cfg.RequestSecondsTimeout = sConfig.API.RequestTimeout
	return cfg, nil
}

// ApplyConfiguration apply an object of type HatcheryConfiguration after checking it
func (h *HatcheryLocal) ApplyConfiguration(cfg interface{}) error {
	if err := h.CheckConfiguration(cfg); err != nil {
		return err
	}

	var ok bool
	h.Config, ok = cfg.(HatcheryConfiguration)
	if !ok {
		return fmt.Errorf("Invalid configuration")
	}

	genname := h.Configuration().Name
	h.Common.Common.ServiceName = genname
	h.Common.Common.ServiceType = services.TypeHatchery
	h.HTTPURL = h.Config.URL
	h.MaxHeartbeatFailures = h.Config.API.MaxHeartbeatFailures
	var err error
	h.Common.Common.PrivateKey, err = jwt.ParseRSAPrivateKeyFromPEM([]byte(h.Config.RSAPrivateKey))
	if err != nil {
		return fmt.Errorf("unable to parse RSA private Key: %v", err)
	}

	return nil
}

// Status returns sdk.MonitoringStatus, implements interface service.Service
func (h *HatcheryLocal) Status() sdk.MonitoringStatus {
	m := h.CommonMonitoring()
	m.Lines = append(m.Lines, sdk.MonitoringStatusLine{
		Component: "Workers",
		Value:     fmt.Sprintf("%d/%d", len(h.WorkersStarted()), h.Config.Provision.MaxWorker),
		Status:    sdk.MonitoringStatusOK,
	})

	return m
}

// CheckConfiguration checks the validity of the configuration object
func (h *HatcheryLocal) CheckConfiguration(cfg interface{}) error {
	hconfig, ok := cfg.(HatcheryConfiguration)
	if !ok {
		return fmt.Errorf("Invalid configuration")
	}

	if hconfig.API.HTTP.URL == "" {
		return fmt.Errorf("API HTTP(s) URL is mandatory")
	}

	if hconfig.API.Token == "" {
		return fmt.Errorf("API Token URL is mandatory")
	}

	if hconfig.Basedir == "" {
		return fmt.Errorf("Invalid basedir directory")
	}

	if hconfig.Name == "" {
		return fmt.Errorf("please enter a name in your local hatchery configuration")
	}

	if ok, err := sdk.DirectoryExists(hconfig.Basedir); !ok {
		return fmt.Errorf("Basedir doesn't exist")
	} else if err != nil {
		return fmt.Errorf("Invalid basedir: %v", err)
	}
	return nil
}

// Serve start the hatchery server
func (h *HatcheryLocal) Serve(ctx context.Context) error {
	return h.CommonServe(ctx, h)
}

//Configuration returns Hatchery CommonConfiguration
func (h *HatcheryLocal) Configuration() service.HatcheryCommonConfiguration {
	return h.Config.HatcheryCommonConfiguration
}

// CanSpawn return wether or not hatchery can spawn model.
// requirements are not supported
func (h *HatcheryLocal) CanSpawn(_ *sdk.Model, jobID int64, requirements []sdk.Requirement) bool {
	for _, r := range requirements {
		ok, err := h.checkRequirement(r)
		if err != nil || !ok {
			log.Debug("CanSpawn false hatchery.checkRequirement ok:%v err:%v r:%v", ok, err, r)
			return false
		}
	}

	for _, r := range requirements {
		if r.Type == sdk.ServiceRequirement || r.Type == sdk.MemoryRequirement {
			log.Debug("CanSpawn false service or memory")
			return false
		}

		if r.Type == sdk.OSArchRequirement && r.Value != (runtime.GOOS+"/"+runtime.GOARCH) {
			log.Debug("CanSpawn> job %d cannot spawn on this OSArch.", jobID)
			return false
		}
	}
	log.Debug("CanSpawn true for job %d", jobID)
	return true
}

// killWorker kill a local process
func (h *HatcheryLocal) killWorker(name string, workerCmd workerCmd) error {
	log.Info("KillLocalWorker> Killing %s", name)
	return workerCmd.cmd.Process.Kill()
}

// WorkersStarted returns the number of instances started but
// not necessarily register on CDS yet
func (h *HatcheryLocal) WorkersStarted() []string {
	h.Mutex.Lock()
	defer h.Mutex.Unlock()
	workers := make([]string, len(h.workers))
	var i int
	for n := range h.workers {
		workers[i] = n
		i++
	}
	return workers
}

// InitHatchery register local hatchery with its worker model
func (h *HatcheryLocal) InitHatchery() error {
	h.workers = make(map[string]workerCmd)
	sdk.GoRoutine(context.Background(), "startKillAwolWorkerRoutine", h.startKillAwolWorkerRoutine)
	return nil
}

func (h *HatcheryLocal) localWorkerIndexCleanup() {
	h.Lock()
	defer h.Unlock()

	needToDeleteWorkers := []string{}
	for name, workerCmd := range h.workers {
		// check if worker is still alive
		if workerCmd.cmd.ProcessState != nil && workerCmd.cmd.ProcessState.Exited() {
			log.Debug("process %s has been removed", name)
			needToDeleteWorkers = append(needToDeleteWorkers, name)
		}
	}

	for _, name := range needToDeleteWorkers {
		delete(h.workers, name)
	}
}

func (h *HatcheryLocal) startKillAwolWorkerRoutine(ctx context.Context) {
	t := time.NewTicker(5 * time.Second)
	for range t.C {
		if err := h.killAwolWorkers(); err != nil {
			log.Warning("Cannot kill awol workers: %s", err)
		}
	}
}

func (h *HatcheryLocal) killAwolWorkers() error {
	h.localWorkerIndexCleanup()

	h.Lock()
	defer h.Unlock()

	ctx, cancel := context.WithTimeout(context.Background(), 10*time.Second)
	defer cancel()
	apiWorkers, err := h.CDSClient().WorkerList(ctx)
	if err != nil {
		return err
	}

	mAPIWorkers := make(map[string]sdk.Worker, len(apiWorkers))
	for _, w := range apiWorkers {
		mAPIWorkers[w.Name] = w
	}

	killedWorkers := []string{}
	for name, workerCmd := range h.workers {
		var kill bool
		// if worker not found on api side or disabled, kill it
		if w, ok := mAPIWorkers[name]; !ok {
			// if no name on api, and worker create less than 10 seconds, don't kill it
			if time.Now().Unix()-10 < workerCmd.created.Unix() {
				log.Debug("killAwolWorkers> Avoid killing baby worker %s born at %s", name, workerCmd.created)
				continue
			}
			log.Info("Killing AWOL worker %s", name)
			kill = true
		} else if w.Status == sdk.StatusDisabled {
			log.Info("Killing disabled worker %s", w.Name)
			kill = true
		}

		if kill {
			if err := h.killWorker(name, workerCmd); err != nil {
				log.Warning("Error killing worker %s :%s", name, err)
			}
			killedWorkers = append(killedWorkers, name)
		}
	}

	for _, name := range killedWorkers {
		delete(h.workers, name)
	}

	return nil
}

// checkRequirement checks binary requirement in path
func (h *HatcheryLocal) checkRequirement(r sdk.Requirement) (bool, error) {
	switch r.Type {
	case sdk.BinaryRequirement:
		if _, err := exec.LookPath(r.Value); err != nil {
			log.Debug("checkRequirement> %v not in path", r.Value)
			// Return nil because the error contains 'Exit status X', that's what we wanted
			return false, nil
		}
		return true, nil
	case sdk.PluginRequirement:
		return true, nil
	case sdk.OSArchRequirement:
		osarch := strings.Split(r.Value, "/")
		if len(osarch) != 2 {
			return false, fmt.Errorf("invalid requirement %s", r.Value)
		}
		return osarch[0] == strings.ToLower(sdk.GOOS) && osarch[1] == strings.ToLower(sdk.GOARCH), nil
	case sdk.NetworkAccessRequirement:
		log.Debug("checkRequirement> checking network requirement:%v", r.Value)
		conn, err := net.DialTimeout("tcp", r.Value, 10*time.Second)
		if err != nil {
			log.Debug("checkRequirement> dial err:%v", err)
			return false, nil
		}
		conn.Close()
		return true, nil
	default:
		log.Debug("checkRequirement> %v don't work on this hatchery", r.Type)
		return false, nil
	}
}<|MERGE_RESOLUTION|>--- conflicted
+++ resolved
@@ -3,12 +3,7 @@
 import (
 	"context"
 	"fmt"
-<<<<<<< HEAD
-=======
-	"html/template"
 	"net"
-	"os"
->>>>>>> 25b9e201
 	"os/exec"
 	"runtime"
 	"strings"
