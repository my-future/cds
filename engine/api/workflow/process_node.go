package workflow

import (
	"context"
	"encoding/json"
	"fmt"
	"strings"
	"time"

	"github.com/go-gorp/gorp"

	"github.com/ovh/cds/engine/api/cache"
	"github.com/ovh/cds/engine/api/observability"
	"github.com/ovh/cds/engine/api/repositoriesmanager"
	"github.com/ovh/cds/sdk"
	"github.com/ovh/cds/sdk/log"
)

func processNodeTriggers(ctx context.Context, db gorp.SqlExecutor, store cache.Store, proj *sdk.Project, wr *sdk.WorkflowRun, mapNodes map[int64]*sdk.Node, parentNodeRun []*sdk.WorkflowNodeRun, node *sdk.Node, parentSubNumber int) (*ProcessorReport, error) {
	report := new(ProcessorReport)

	for j := range node.Triggers {
		t := &node.Triggers[j]

		var abortTrigger bool
		if previousRunArray, ok := wr.WorkflowNodeRuns[t.ChildNode.ID]; ok {
			for _, previousRun := range previousRunArray {
				if int(previousRun.SubNumber) == parentSubNumber {
					abortTrigger = true
					break
				}
			}
		}

		if !abortTrigger {
			//Keep the subnumber of the previous node in the graph
			r1, _, errPwnr := processNodeRun(ctx, db, store, proj, wr, mapNodes, &t.ChildNode, int(parentSubNumber), parentNodeRun, nil, nil)
			if errPwnr != nil {
				log.Error("processWorkflowRun> Unable to process node ID=%d: %s", t.ChildNode.ID, errPwnr)
				AddWorkflowRunInfo(wr, true, sdk.SpawnMsg{
					ID:   sdk.MsgWorkflowError.ID,
					Args: []interface{}{errPwnr.Error()},
				})
			}
			_, _ = report.Merge(r1, nil)
			continue
		}
	}
	return report, nil
}

func processNodeRun(ctx context.Context, db gorp.SqlExecutor, store cache.Store, proj *sdk.Project, wr *sdk.WorkflowRun,
	mapNodes map[int64]*sdk.Node, n *sdk.Node, subNumber int, parentNodeRuns []*sdk.WorkflowNodeRun,
	hookEvent *sdk.WorkflowNodeRunHookEvent, manual *sdk.WorkflowNodeRunManual) (*ProcessorReport, bool, error) {
	report := new(ProcessorReport)
	exist, errN := nodeRunExist(db, wr.ID, n.ID, wr.Number, subNumber)
	if errN != nil {
		return nil, false, sdk.WrapError(errN, "processNodeRun> unable to check if node run exist")
	}
	if exist {
		return nil, false, nil
	}

	var end func()
	ctx, end = observability.Span(ctx, "workflow.processNodeRun",
		observability.Tag(observability.TagWorkflow, wr.Workflow.Name),
		observability.Tag(observability.TagWorkflowRun, wr.Number),
		observability.Tag(observability.TagWorkflowNode, n.Name),
	)
	defer end()

	// Keep old model behaviour on fork and join
	// Send manual event to join and fork children when it was a manual run and when fork and join don't have run condition
	if manual == nil && len(parentNodeRuns) == 1 && parentNodeRuns[0].Manual != nil {
		n := wr.Workflow.WorkflowData.NodeByID(parentNodeRuns[0].WorkflowNodeID)
		// If fork or JOIN and No run conditions
		if (n.Type == sdk.NodeTypeJoin || n.Type == sdk.NodeTypeFork) &&
			(n.Context == nil || (n.Context.Conditions.LuaScript == "" && len(n.Context.Conditions.PlainConditions) == 0)) {
			manual = parentNodeRuns[0].Manual
		}
	}

	switch n.Type {
	case sdk.NodeTypeFork, sdk.NodeTypePipeline, sdk.NodeTypeJoin:
		r1, conditionOK, errT := processNode(ctx, db, store, proj, wr, mapNodes, n, subNumber, parentNodeRuns, hookEvent, manual)
		if errT != nil {
			return nil, false, sdk.WrapError(errT, "Unable to processNode")
		}
		report.Merge(r1, nil) // nolint
		return report, conditionOK, nil
	case sdk.NodeTypeOutGoingHook:
		r1, conditionOK, errO := processNodeOutGoingHook(ctx, db, store, proj, wr, mapNodes, parentNodeRuns, n, subNumber, manual)
		if errO != nil {
			return nil, false, sdk.WrapError(errO, "Unable to processNodeOutGoingHook")
		}
		report.Merge(r1, nil) // nolint
		return report, conditionOK, nil
	}
	return nil, false, nil
}

func processNode(ctx context.Context, db gorp.SqlExecutor, store cache.Store, proj *sdk.Project, wr *sdk.WorkflowRun,
	mapNodes map[int64]*sdk.Node, n *sdk.Node, subNumber int, parents []*sdk.WorkflowNodeRun,
	hookEvent *sdk.WorkflowNodeRunHookEvent, manual *sdk.WorkflowNodeRunManual) (*ProcessorReport, bool, error) {
	report := new(ProcessorReport)

	//TODO: Check user for manual done but check permission also for automatic trigger and hooks (with system to authenticate a webhook)
	if n.Context == nil {
		n.Context = &sdk.NodeContext{}
	}

	// CHECK NODE
	if n.Context.PipelineID == 0 && n.Type == sdk.NodeTypePipeline {
		return nil, false, sdk.ErrPipelineNotFound
	}

	nr := createWorkflowNodeRun(wr, n, parents, subNumber, hookEvent, manual)

	// PIPELINE PARAMETER
	if n.Type == sdk.NodeTypePipeline {
		nr.PipelineParameters = computePipelineParameters(wr, n, manual)
	}

	// PAYLOAD
	var errorPayload error
	nr.Payload, errorPayload = computePayload(n, hookEvent, manual)
	if errorPayload != nil {
		return nil, false, errorPayload
	}

	// WORKFLOW RUN BUILD PARAMETER
	var errBP error
	nr.BuildParameters, errBP = computeBuildParameters(wr, nr, parents, manual)
	if errBP != nil {
		return nil, false, errBP
	}

	// BUILD RUN CONTEXT
	// Process parameters for the jobs
	runContext := nodeRunContext{}
	if n.Context.PipelineID != 0 {
		runContext.Pipeline = wr.Workflow.Pipelines[n.Context.PipelineID]
	}
	if n.Context.ApplicationID != 0 {
		runContext.Application = wr.Workflow.Applications[n.Context.ApplicationID]
	}
	if n.Context.EnvironmentID != 0 {
		runContext.Environment = wr.Workflow.Environments[n.Context.EnvironmentID]
	}
	if n.Context.ProjectIntegrationID != 0 {
		runContext.ProjectIntegration = wr.Workflow.ProjectIntegrations[n.Context.ProjectIntegrationID]
	}

	// NODE CONTEXT BUILD PARAMETER
	computeNodeContextBuildParameters(ctx, proj, wr, nr, n, runContext)

	// PARENT BUILD PARAMETER WITH git.*
	if len(parents) > 0 {
		_, next := observability.Span(ctx, "workflow.getParentParameters")
		parentsParams, errPP := getParentParameters(wr, parents)
		next()
		if errPP != nil {
			return nil, false, sdk.WrapError(errPP, "processNode> getParentParameters failed")
		}
		mapBuildParams := sdk.ParametersToMap(nr.BuildParameters)
		mapParentParams := sdk.ParametersToMap(parentsParams)

		nr.BuildParameters = sdk.ParametersFromMap(sdk.ParametersMapMerge(mapBuildParams, mapParentParams))
	}

	isRoot := n.ID == wr.Workflow.WorkflowData.Node.ID

	// GIT PARAMS
	// Here, nr.BuildParameters contains parent git params, get from getParentParameters

	var app sdk.Application
	var currentRepo string
	currentJobGitValues := map[string]string{}
	needVCSInfo := false

	// Get current application and repository
	if n.Context.ApplicationID != 0 {
		app = wr.Workflow.Applications[n.Context.ApplicationID]
		currentRepo = app.RepositoryFullname
	}

<<<<<<< HEAD
	parentRepo := sdk.ParameterFind(run.BuildParameters, tagGitRepository)
=======
	parentRepo := sdk.ParameterFind(&nr.BuildParameters, tagGitRepository)
>>>>>>> 25b9e201

	// Compute git params for current job
	// Get from parent when
	// * is root because they come from payload
	// * no repo on current job
	// * parent was on same repo
	if isRoot || currentRepo == "" || (parentRepo != nil && parentRepo.Value == currentRepo) {
		for _, param := range nr.BuildParameters {
			switch param.Name {
			case tagGitHash, tagGitBranch, tagGitTag, tagGitAuthor, tagGitMessage, tagGitRepository, tagGitURL, tagGitHTTPURL, tagGitServer:
				currentJobGitValues[param.Name] = param.Value
			}
		}
		if isRoot {
			needVCSInfo = true
		}
	}
	// Find an ancestor on the same repo
	if currentRepo != "" && parentRepo != nil && parentRepo.Value != currentRepo {
		// Try to found a parent on the same repo
		found := false
		for _, parent := range wr.WorkflowNodeRuns {
			repo := sdk.ParameterFind(parent[0].BuildParameters, tagGitRepository)
			if repo != nil && repo.Value == currentRepo {
				found = true
				// copy git info from ancestors
				for _, param := range parent[0].BuildParameters {
					switch param.Name {
					case tagGitHash, tagGitBranch, tagGitTag, tagGitAuthor, tagGitMessage, tagGitRepository, tagGitURL, tagGitHTTPURL, tagGitServer:
						currentJobGitValues[param.Name] = param.Value
					}
				}
				break
			}
		}
		// If we change repo and we dont find ancestor on the same repo, just keep the branch
		if !found {
<<<<<<< HEAD
			b := sdk.ParameterFind(run.BuildParameters, tagGitBranch)
=======
			b := sdk.ParameterFind(&nr.BuildParameters, tagGitBranch)
>>>>>>> 25b9e201
			if b != nil {
				currentJobGitValues[tagGitBranch] = b.Value
			}
			needVCSInfo = true
		}
	}

	// GET VCS Infos IF NEEDED
	// * root Node
	// * different repo
	var vcsInf *vcsInfos
	var errVcs error
	if needVCSInfo {
		vcsServer := repositoriesmanager.GetProjectVCSServer(proj, app.VCSServer)
		vcsInf, errVcs = getVCSInfos(ctx, db, store, proj.Key, vcsServer, currentJobGitValues, app.Name, app.VCSServer, app.RepositoryFullname)
		if errVcs != nil {
			AddWorkflowRunInfo(wr, true, sdk.SpawnMsg{
				ID:   sdk.MsgWorkflowError.ID,
				Args: []interface{}{errVcs.Error()},
			})
			return nil, false, sdk.WrapError(errVcs, "unable to get git informations")
		}
	}

	// Update git params / git columns
	if isRoot && vcsInf != nil {
		setValuesGitInBuildParameters(nr, *vcsInf)
	}

	// CONDITION
	if !checkCondition(wr, n.Context.Conditions, nr.BuildParameters) {
		log.Debug("Condition failed %d/%d %+v", wr.ID, n.ID, nr.BuildParameters)
		return nil, false, nil
	}

	// Resync vcsInfos if we dont call func getVCSInfos
	if !needVCSInfo {
		vcsInf = &vcsInfos{}
		vcsInf.Repository = currentJobGitValues[tagGitRepository]
		vcsInf.Branch = currentJobGitValues[tagGitBranch]
		vcsInf.Tag = currentJobGitValues[tagGitTag]
		vcsInf.Hash = currentJobGitValues[tagGitHash]
		vcsInf.Author = currentJobGitValues[tagGitAuthor]
		vcsInf.Message = currentJobGitValues[tagGitMessage]
		vcsInf.URL = currentJobGitValues[tagGitURL]
		vcsInf.HTTPUrl = currentJobGitValues[tagGitHTTPURL]
		vcsInf.Server = currentJobGitValues[tagGitServer]
	}

	// Update datas if repo change
	if !isRoot && vcsInf != nil {
		setValuesGitInBuildParameters(nr, *vcsInf)
	}

	// ADD TAG
	// Tag VCS infos : add in tag only if it does not exist
	if !wr.TagExists(tagGitRepository) {
		wr.Tag(tagGitRepository, nr.VCSRepository)
		if nr.VCSBranch != "" && nr.VCSTag == "" {
			wr.Tag(tagGitBranch, nr.VCSBranch)
		}
		if nr.VCSTag != "" {
			wr.Tag(tagGitTag, nr.VCSTag)
		}
		if len(nr.VCSHash) >= 7 {
			wr.Tag(tagGitHash, nr.VCSHash[:7])
		} else {
			wr.Tag(tagGitHash, nr.VCSHash)
		}
		wr.Tag(tagGitAuthor, vcsInf.Author)
	}

	// Add env tag
	if n.Context.EnvironmentID != 0 {
		wr.Tag(tagEnvironment, wr.Workflow.Environments[n.Context.EnvironmentID].Name)
	}

	for _, info := range wr.Infos {
		if info.IsError && info.SubNumber == wr.LastSubNumber {
			nr.Status = string(sdk.StatusFail)
			nr.Done = time.Now()
			break
		}
	}

	if err := insertWorkflowNodeRun(db, nr); err != nil {
		return nil, false, sdk.WrapError(err, "unable to insert run (node id : %d, node name : %s, subnumber : %d)", nr.WorkflowNodeID, nr.WorkflowNodeName, nr.SubNumber)
	}
	wr.LastExecution = time.Now()

	buildParameters := sdk.ParametersToMap(nr.BuildParameters)
	_, okUI := buildParameters["cds.ui.pipeline.run"]
	_, okID := buildParameters["cds.node.id"]
	if !okUI || !okID {
		if !okUI {
			uiRunURL := fmt.Sprintf("%s/project/%s/workflow/%s/run/%s/node/%d?name=%s", baseUIURL, buildParameters["cds.project"], buildParameters["cds.workflow"], buildParameters["cds.run.number"], nr.ID, n.Name)
			sdk.AddParameter(&nr.BuildParameters, "cds.ui.pipeline.run", sdk.StringParameter, uiRunURL)
		}
		if !okID {
			sdk.AddParameter(&nr.BuildParameters, "cds.node.id", sdk.StringParameter, fmt.Sprintf("%d", nr.ID))
		}

		if err := UpdateNodeRunBuildParameters(db, nr.ID, nr.BuildParameters); err != nil {
			return nil, false, sdk.WrapError(err, "unable to update workflow node run build parameters")
		}
	}

	report.Add(*nr)

	//Update workflow run
	if wr.WorkflowNodeRuns == nil {
		wr.WorkflowNodeRuns = make(map[int64][]sdk.WorkflowNodeRun)
	}
	wr.WorkflowNodeRuns[nr.WorkflowNodeID] = append(wr.WorkflowNodeRuns[nr.WorkflowNodeID], *nr)
	wr.LastSubNumber = MaxSubNumber(wr.WorkflowNodeRuns)

	if err := UpdateWorkflowRun(ctx, db, wr); err != nil {
		return nil, false, sdk.WrapError(err, "unable to update workflow run")
	}

	//Check the context.mutex to know if we are allowed to run it
	if n.Context.Mutex {
		//Check if there are builing workflownoderun with the same workflow_node_name for the same workflow
		mutexQuery := `select count(1)
		from workflow_node_run
		join workflow_run on workflow_run.id = workflow_node_run.workflow_run_id
		join workflow on workflow.id = workflow_run.workflow_id
		where workflow.id = $1
		and workflow_node_run.id <> $2
		and workflow_node_run.workflow_node_name = $3
		and workflow_node_run.status = $4`
		nbMutex, err := db.SelectInt(mutexQuery, n.WorkflowID, nr.ID, n.Name, string(sdk.StatusBuilding))
		if err != nil {
			return nil, false, sdk.WrapError(err, "unable to check mutexes")
		}
		if nbMutex > 0 {
			log.Debug("Noderun %s processed but not executed because of mutex", n.Name)
			AddWorkflowRunInfo(wr, false, sdk.SpawnMsg{
				ID:   sdk.MsgWorkflowNodeMutex.ID,
				Args: []interface{}{n.Name},
			})

			if err := UpdateWorkflowRun(ctx, db, wr); err != nil {
				return nil, false, sdk.WrapError(err, "unable to update workflow run")
			}

			//Mutex is locked. exit without error
			return report, false, nil
		}
		//Mutex is free, continue
	}

	//Execute the node run !
	r1, err := executeNodeRun(ctx, db, store, proj, nr)
	if err != nil {
		return nil, false, sdk.WrapError(err, "unable to execute workflow run")
	}
	_, _ = report.Merge(r1, nil)
	return report, true, nil
}

func getParentsStatus(wr *sdk.WorkflowRun, parents []*sdk.WorkflowNodeRun) string {
	for _, p := range parents {
		for _, v := range wr.WorkflowNodeRuns {
			for _, run := range v {
				if p.ID == run.ID {
					if run.Status == sdk.StatusFail || run.Status == sdk.StatusStopped {
						return run.Status
					}
				}
			}
		}
	}
	return sdk.StatusSuccess
}

func createWorkflowNodeRun(wr *sdk.WorkflowRun, n *sdk.Node, parents []*sdk.WorkflowNodeRun, subNumber int, hookEvent *sdk.WorkflowNodeRunHookEvent, manual *sdk.WorkflowNodeRunManual) *sdk.WorkflowNodeRun {
	/// GET PIPELINE STAGE + PIP PARAMETER IF NEED
	var stages []sdk.Stage
	var pip sdk.Pipeline
	if n.Context.PipelineID > 0 {
		pip = wr.Workflow.Pipelines[n.Context.PipelineID]
		stages = make([]sdk.Stage, len(pip.Stages))
		copy(stages, pip.Stages)
	}

	// CREATE RUN
	run := sdk.WorkflowNodeRun{
		WorkflowID:       wr.WorkflowID,
		LastModified:     time.Now(),
		Start:            time.Now(),
		Number:           wr.Number,
		SubNumber:        int64(subNumber),
		WorkflowRunID:    wr.ID,
		WorkflowNodeID:   n.ID,
		WorkflowNodeName: n.Name,
		Status:           string(sdk.StatusWaiting),
		Stages:           stages,
		Header:           wr.Header,
	}

	if run.SubNumber >= wr.LastSubNumber {
		wr.LastSubNumber = run.SubNumber
	}
	if n.Context.ApplicationID != 0 {
		run.ApplicationID = n.Context.ApplicationID
	}

	parentsIDs := make([]int64, len(parents))
	for i := range parents {
		parentsIDs[i] = parents[i].ID
	}
	run.SourceNodeRuns = parentsIDs
	run.HookEvent = hookEvent
	run.Manual = manual
	return &run
}

func computePipelineParameters(wr *sdk.WorkflowRun, n *sdk.Node, manual *sdk.WorkflowNodeRunManual) []sdk.Parameter {
	pip := wr.Workflow.Pipelines[n.Context.PipelineID]

	pipParams := sdk.ParametersMerge(pip.Parameter, n.Context.DefaultPipelineParameters)

	if manual != nil && len(manual.PipelineParameters) > 0 {
		pipParams = sdk.ParametersMerge(pipParams, manual.PipelineParameters)
	}

	// Take first value in pipeline parameter list if no default value is set
	for i := range pipParams {
		if pipParams[i].Type == sdk.ListParameter && strings.Contains(pipParams[i].Value, ";") {
			pipParams[i].Value = strings.Split(pipParams[i].Value, ";")[0]
		}
	}
	return pipParams
}

func computePayload(n *sdk.Node, hookEvent *sdk.WorkflowNodeRunHookEvent, manual *sdk.WorkflowNodeRunManual) (interface{}, error) {
	switch {
	case hookEvent != nil && hookEvent.Payload != nil:
		return hookEvent.Payload, nil
	case manual != nil && manual.Payload != nil:
		return manual.Payload, nil
	default:
		return n.Context.DefaultPayloadToMap()
	}
}

func computeNodeContextBuildParameters(ctx context.Context, proj *sdk.Project, wr *sdk.WorkflowRun, run *sdk.WorkflowNodeRun, n *sdk.Node, runContext nodeRunContext) {
	nodeRunParams, errParam := getNodeRunBuildParameters(ctx, proj, wr, run, runContext)
	if errParam != nil {
		AddWorkflowRunInfo(wr, true, sdk.SpawnMsg{
			ID:   sdk.MsgWorkflowError.ID,
			Args: []interface{}{errParam.Error()},
		})
		// if there an error -> display it in workflowRunInfo and not stop the launch
		log.Error("processNode> getNodeRunBuildParameters failed. Project:%s [#%d.%d]%s.%d with payload %v err:%v", proj.Name, wr.Number, run.SubNumber, wr.Workflow.Name, n.ID, run.Payload, errParam)
	}
	run.BuildParameters = append(run.BuildParameters, nodeRunParams...)
}

func computeBuildParameters(wr *sdk.WorkflowRun, run *sdk.WorkflowNodeRun, parents []*sdk.WorkflowNodeRun, manual *sdk.WorkflowNodeRunManual) ([]sdk.Parameter, error) {
	params := make([]sdk.Parameter, 0, 1)

	params = append(params, sdk.Parameter{
		Name:  "cds.manual",
		Type:  sdk.StringParameter,
		Value: fmt.Sprintf("%v", manual != nil),
	})

	// ADD NODE NAME
	params = append(params, sdk.Parameter{
		Name:  "cds.node",
		Type:  sdk.StringParameter,
		Value: run.WorkflowNodeName,
	})

	// ADD PAYLOAD as STRING
	if run.Payload != nil {
		payloadStr, err := json.Marshal(run.Payload)
		if err != nil {
			return nil, sdk.WrapError(err, "unable to marshal payload")
		}
		params = append(params, sdk.Parameter{
			Name:  "payload",
			Type:  sdk.TextParameter,
			Value: string(payloadStr),
		})

	}

	// ADD PARENT STATUS
	cdsStatusParam := sdk.Parameter{
		Name:  "cds.status",
		Type:  sdk.StringParameter,
		Value: getParentsStatus(wr, parents),
	}
	params = sdk.ParametersFromMap(
		sdk.ParametersMapMerge(
			sdk.ParametersToMap(params),
			sdk.ParametersToMap([]sdk.Parameter{cdsStatusParam}),
		),
	)

	// MANUAL BUILD PARAMETER
	if manual != nil {
		params = append(params, sdk.Parameter{
			Name:  "cds.triggered_by.email",
			Type:  sdk.StringParameter,
			Value: manual.Email,
		}, sdk.Parameter{
			Name:  "cds.triggered_by.fullname",
			Type:  sdk.StringParameter,
			Value: manual.Fullname,
		}, sdk.Parameter{
			Name:  "cds.triggered_by.username",
			Type:  sdk.StringParameter,
			Value: manual.Username,
		}, sdk.Parameter{
			Name:  "cds.manual",
			Type:  sdk.StringParameter,
			Value: "true",
		})
	}

	return params, nil
}<|MERGE_RESOLUTION|>--- conflicted
+++ resolved
@@ -184,11 +184,7 @@
 		currentRepo = app.RepositoryFullname
 	}
 
-<<<<<<< HEAD
-	parentRepo := sdk.ParameterFind(run.BuildParameters, tagGitRepository)
-=======
-	parentRepo := sdk.ParameterFind(&nr.BuildParameters, tagGitRepository)
->>>>>>> 25b9e201
+	parentRepo := sdk.ParameterFind(nr.BuildParameters, tagGitRepository)
 
 	// Compute git params for current job
 	// Get from parent when
@@ -226,11 +222,7 @@
 		}
 		// If we change repo and we dont find ancestor on the same repo, just keep the branch
 		if !found {
-<<<<<<< HEAD
 			b := sdk.ParameterFind(run.BuildParameters, tagGitBranch)
-=======
-			b := sdk.ParameterFind(&nr.BuildParameters, tagGitBranch)
->>>>>>> 25b9e201
 			if b != nil {
 				currentJobGitValues[tagGitBranch] = b.Value
 			}
