--- conflicted
+++ resolved
@@ -338,11 +338,7 @@
 		}
 
 		//Send comment on pull request
-<<<<<<< HEAD
-		if nodeRun.Status == sdk.StatusFail || nodeRun.Status == sdk.StatusStopped {
-=======
-		if nodeRun.Status == sdk.StatusFail.String() || nodeRun.Status == sdk.StatusStopped.String() || notif.Settings.OnSuccess == sdk.UserNotificationAlways {
->>>>>>> e1e201e0
+		if nodeRun.Status == sdk.StatusFail || nodeRun.Status == sdk.StatusStopped || notif.Settings.OnSuccess == sdk.UserNotificationAlways {
 			for _, pr := range prs {
 				if pr.Head.Branch.DisplayID == nodeRun.VCSBranch && pr.Head.Branch.LatestCommit == nodeRun.VCSHash && !pr.Merged && !pr.Closed {
 					if err := client.PullRequestComment(ctx, app.RepositoryFullname, pr.ID, report); err != nil {
