package api

import (
	"context"
	"fmt"
	"io"
	"net/http"
	"sort"
	"strconv"
	"sync"
	"time"

	"github.com/ovh/cds/engine/api/authentication"
	cdnauth "github.com/ovh/cds/engine/api/authentication/cdn"
	"github.com/ovh/cds/engine/api/services"

	"github.com/ovh/cds/engine/api/permission"

	"github.com/go-gorp/gorp"
	"github.com/gorilla/mux"

	"github.com/ovh/cds/engine/api/cache"
	"github.com/ovh/cds/engine/api/integration"
	"github.com/ovh/cds/engine/api/objectstore"
	"github.com/ovh/cds/engine/api/observability"
	"github.com/ovh/cds/engine/api/project"
	"github.com/ovh/cds/engine/api/workflow"
	"github.com/ovh/cds/engine/service"
	"github.com/ovh/cds/sdk"
	"github.com/ovh/cds/sdk/log"
	"github.com/ovh/cds/sdk/luascript"
)

const (
	defaultLimit = 10
)

func (api *API) searchWorkflowRun(ctx context.Context, w http.ResponseWriter, r *http.Request, vars map[string]string, route, key, name string) error {
	// About pagination: [FR] http://blog.octo.com/designer-une-api-rest/#pagination
	var limit, offset int

	offsetS := r.FormValue("offset")
	var errAtoi error
	if offsetS != "" {
		offset, errAtoi = strconv.Atoi(offsetS)
		if errAtoi != nil {
			return sdk.ErrWrongRequest
		}
	}
	limitS := r.FormValue("limit")
	if limitS != "" {
		limit, errAtoi = strconv.Atoi(limitS)
		if errAtoi != nil {
			return sdk.ErrWrongRequest
		}
	}

	if offset < 0 {
		offset = 0
	}
	if limit == 0 {
		limit = defaultLimit
	}

	//Parse all form values
	mapFilters := map[string]string{}
	for k := range r.Form {
		if k != "offset" && k != "limit" && k != "workflow" {
			mapFilters[k] = r.FormValue(k)
		}
	}

	//Maximim range is set to 50
	w.Header().Add("Accept-Range", "run 50")
	runs, offset, limit, count, err := workflow.LoadRuns(api.mustDB(), key, name, offset, limit, mapFilters)
	if err != nil {
		return sdk.WrapError(err, "Unable to load workflow runs")
	}

	code := http.StatusOK

	//RFC5988: Link : <https://api.fakecompany.com/v1/orders?range=0-7>; rel="first", <https://api.fakecompany.com/v1/orders?range=40-47>; rel="prev", <https://api.fakecompany.com/v1/orders?range=56-64>; rel="next", <https://api.fakecompany.com/v1/orders?range=968-975>; rel="last"
	if len(runs) < count {
		baseLinkURL := api.Router.URL + route
		code = http.StatusPartialContent

		//First page
		firstLimit := limit - offset
		if firstLimit > count {
			firstLimit = count
		}
		firstLink := fmt.Sprintf(`<%s?offset=0&limit=%d>; rel="first"`, baseLinkURL, firstLimit)
		link := firstLink

		//Prev page
		if offset != 0 {
			prevOffset := offset - (limit - offset)
			prevLimit := offset
			if prevOffset < 0 {
				prevOffset = 0
			}
			prevLink := fmt.Sprintf(`<%s?offset=%d&limit=%d>; rel="prev"`, baseLinkURL, prevOffset, prevLimit)
			link = link + ", " + prevLink
		}

		//Next page
		if limit < count {
			nextOffset := limit
			nextLimit := limit + (limit - offset)

			if nextLimit >= count {
				nextLimit = count
			}

			nextLink := fmt.Sprintf(`<%s?offset=%d&limit=%d>; rel="next"`, baseLinkURL, nextOffset, nextLimit)
			link = link + ", " + nextLink
		}

		//Last page
		lastOffset := count - (limit - offset)
		if lastOffset < 0 {
			lastOffset = 0
		}
		lastLimit := count
		lastLink := fmt.Sprintf(`<%s?offset=%d&limit=%d>; rel="last"`, baseLinkURL, lastOffset, lastLimit)
		link = link + ", " + lastLink

		w.Header().Add("Link", link)
	}

	w.Header().Add("Content-Range", fmt.Sprintf("%d-%d/%d", offset, limit, count))

	for i := range runs {
		runs[i].Translate(r.Header.Get("Accept-Language"))
	}

	// Return empty array instead of nil
	if runs == nil {
		runs = []sdk.WorkflowRun{}
	}
	return service.WriteJSON(w, runs, code)
}

func (api *API) getWorkflowAllRunsHandler() service.Handler {
	return func(ctx context.Context, w http.ResponseWriter, r *http.Request) error {
		vars := mux.Vars(r)
		key := vars[permProjectKey]
		name := r.FormValue("workflow")
		route := api.Router.GetRoute("GET", api.getWorkflowAllRunsHandler, map[string]string{
			"permProjectKey": key,
		})
		return api.searchWorkflowRun(ctx, w, r, vars, route, key, name)
	}
}

func (api *API) getWorkflowRunsHandler() service.Handler {
	return func(ctx context.Context, w http.ResponseWriter, r *http.Request) error {
		vars := mux.Vars(r)
		key := vars["key"]
		name := vars["permWorkflowName"]
		route := api.Router.GetRoute("GET", api.getWorkflowRunsHandler, map[string]string{
			"key":          key,
			"workflowName": name,
		})
		return api.searchWorkflowRun(ctx, w, r, vars, route, key, name)
	}
}

func (api *API) deleteWorkflowRunsBranchHandler() service.Handler {
	return func(ctx context.Context, w http.ResponseWriter, r *http.Request) error {
		vars := mux.Vars(r)
		key := vars["key"]
		name := vars["permWorkflowName"]
		branch := vars["branch"]

		wfIDs, err := workflow.LoadRunsIDByTag(api.mustDB(), key, name, "git.branch", branch)
		if err != nil {
			return err
		}

		if err := workflow.MarkWorkflowRunsAsDelete(api.mustDB(), wfIDs); err != nil {
			return err
		}

		return service.WriteJSON(w, nil, http.StatusOK)
	}
}

// getWorkflowRunNumHandler returns the last run number for the given workflow
func (api *API) getWorkflowRunNumHandler() service.Handler {
	return func(ctx context.Context, w http.ResponseWriter, r *http.Request) error {
		vars := mux.Vars(r)
		key := vars["key"]
		name := vars["permWorkflowName"]

		num, err := workflow.LoadCurrentRunNum(api.mustDB(), key, name)
		if err != nil {
			return sdk.WrapError(err, "Cannot load current run num")
		}

		return service.WriteJSON(w, sdk.WorkflowRunNumber{Num: num}, http.StatusOK)
	}
}

// postWorkflowRunNumHandler updates the current run number for the given workflow
func (api *API) postWorkflowRunNumHandler() service.Handler {
	return func(ctx context.Context, w http.ResponseWriter, r *http.Request) error {
		vars := mux.Vars(r)
		key := vars["key"]
		name := vars["permWorkflowName"]

		m := struct {
			Num int64 `json:"num"`
		}{}

		if err := service.UnmarshalBody(r, &m); err != nil {
			return sdk.WithStack(err)
		}

		num, err := workflow.LoadCurrentRunNum(api.mustDB(), key, name)
		if err != nil {
			return sdk.WrapError(err, "Cannot load current run num")
		}

		if m.Num < num {
			return sdk.WrapError(sdk.ErrWrongRequest, "postWorkflowRunNumHandler> Cannot num must be > %d, got %d", num, m.Num)
		}

		proj, err := project.Load(api.mustDB(), api.Cache, key, project.LoadOptions.WithIntegrations)
		if err != nil {
			return sdk.WrapError(err, "unable to load projet")
		}

		options := workflow.LoadOptions{}
		wf, errW := workflow.Load(ctx, api.mustDB(), api.Cache, proj, name, options)
		if errW != nil {
			return sdk.WrapError(errW, "postWorkflowRunNumHandler > Cannot load workflow")
		}

		var errDb error
		if num == 0 {
			errDb = workflow.InsertRunNum(api.mustDB(), wf, m.Num)
		} else {
			errDb = workflow.UpdateRunNum(api.mustDB(), wf, m.Num)
		}

		if errDb != nil {
			return sdk.WrapError(errDb, "postWorkflowRunNumHandler> ")
		}

		return service.WriteJSON(w, m, http.StatusOK)
	}
}

func (api *API) getLatestWorkflowRunHandler() service.Handler {
	return func(ctx context.Context, w http.ResponseWriter, r *http.Request) error {
		vars := mux.Vars(r)
		key := vars["key"]
		name := vars["permWorkflowName"]
		run, err := workflow.LoadLastRun(api.mustDB(), key, name, workflow.LoadRunOptions{WithArtifacts: true})
		if err != nil {
			return sdk.WrapError(err, "Unable to load last workflow run")
		}
		run.Translate(r.Header.Get("Accept-Language"))
		return service.WriteJSON(w, run, http.StatusOK)
	}
}

func (api *API) resyncWorkflowRunHandler() service.Handler {
	return func(ctx context.Context, w http.ResponseWriter, r *http.Request) error {
		vars := mux.Vars(r)
		key := vars["key"]
		name := vars["permWorkflowName"]
		number, err := requestVarInt(r, "number")
		if err != nil {
			return err
		}

		proj, err := project.Load(api.mustDB(), api.Cache, key, project.LoadOptions.WithIntegrations)
		if err != nil {
			return sdk.WrapError(err, "unable to load projet")
		}

		wf, err := workflow.Load(ctx, api.mustDB(), api.Cache, proj, name, workflow.LoadOptions{Minimal: true, DeepPipeline: false})
		if err != nil {
			return sdk.WrapError(err, "cannot load workflow %s/%s", key, name)
		}
		if wf.FromRepository != "" {
			return sdk.ErrWorkflowAsCodeResync
		}

		run, err := workflow.LoadRun(ctx, api.mustDB(), key, name, number, workflow.LoadRunOptions{})
		if err != nil {
			return sdk.WrapError(err, "Unable to load last workflow run [%s/%d]", name, number)
		}

		tx, errT := api.mustDB().Begin()
		if errT != nil {
			return sdk.WrapError(errT, "resyncWorkflowRunHandler> Cannot start transaction")
		}

		if err := workflow.Resync(ctx, tx, api.Cache, proj, run); err != nil {
			return sdk.WrapError(err, "Cannot resync pipelines")
		}

		if err := tx.Commit(); err != nil {
			return sdk.WrapError(err, "Cannot commit transaction")
		}
		return service.WriteJSON(w, run, http.StatusOK)
	}
}

func (api *API) getWorkflowRunHandler() service.Handler {
	return func(ctx context.Context, w http.ResponseWriter, r *http.Request) error {
		vars := mux.Vars(r)
		key := vars["key"]
		name := vars["permWorkflowName"]
		number, err := requestVarInt(r, "number")
		if err != nil {
			return err
		}

		withDetailledNodeRun := QueryString(r, "withDetails")

		_, isService := api.isService(ctx)

		// loadRun, DisableDetailledNodeRun = false for calls from CDS Service
		// as hook service. It's needed to have the buildParameters.
		run, err := workflow.LoadRun(ctx, api.mustDB(), key, name, number,
			workflow.LoadRunOptions{
				WithDeleted:             false,
				WithArtifacts:           true,
				WithLightTests:          true,
				DisableDetailledNodeRun: !isService && withDetailledNodeRun != "true",
				Language:                r.Header.Get("Accept-Language"),
			},
		)
		if err != nil {
			return sdk.WrapError(err, "Unable to load workflow %s run number %d", name, number)
		}

		// Remove unused data
		for i := range run.WorkflowNodeRuns {
			for j := range run.WorkflowNodeRuns[i] {
				nr := &run.WorkflowNodeRuns[i][j]
				for si := range nr.Stages {
					s := &nr.Stages[si]
					for rji := range s.RunJobs {
						rj := &s.RunJobs[rji]
						rj.Parameters = nil
					}
				}
			}
		}

		run.Translate(r.Header.Get("Accept-Language"))

		return service.WriteJSON(w, run, http.StatusOK)
	}
}

func (api *API) deleteWorkflowRunHandler() service.Handler {
	return func(ctx context.Context, w http.ResponseWriter, r *http.Request) error {
		vars := mux.Vars(r)
		key := vars["key"]
		name := vars["permWorkflowName"]
		number, err := requestVarInt(r, "number")
		if err != nil {
			return err
		}

		run, err := workflow.LoadRun(ctx, api.mustDB(), key, name, number,
			workflow.LoadRunOptions{
				DisableDetailledNodeRun: true,
			},
		)
		if err != nil {
			return sdk.WrapError(err, "Unable to load workflow %s run number %d", name, number)
		}

		if err := workflow.MarkWorkflowRunsAsDelete(api.mustDB(), []int64{run.ID}); err != nil {
			return sdk.WrapError(err, "cannot mark workflow run %d as delete", run.ID)
		}

		return service.WriteJSON(w, nil, http.StatusAccepted)
	}
}

func (api *API) stopWorkflowRunHandler() service.Handler {
	return func(ctx context.Context, w http.ResponseWriter, r *http.Request) error {
		vars := mux.Vars(r)
		key := vars["key"]
		name := vars["permWorkflowName"]
		number, err := requestVarInt(r, "number")
		if err != nil {
			return err
		}

		run, errL := workflow.LoadRun(ctx, api.mustDB(), key, name, number, workflow.LoadRunOptions{})
		if errL != nil {
			return sdk.WrapError(errL, "stopWorkflowRunHandler> Unable to load last workflow run")
		}

		proj, errP := project.Load(api.mustDB(), api.Cache, key)
		if errP != nil {
			return sdk.WrapError(errP, "stopWorkflowRunHandler> Unable to load project")
		}

		report, err := stopWorkflowRun(ctx, api.mustDB, api.Cache, proj, run, getAPIConsumer(ctx), 0)
		if err != nil {
			return sdk.WrapError(err, "Unable to stop workflow")
		}
		workflowRuns := report.WorkflowRuns()

		go workflow.SendEvent(context.Background(), api.mustDB(), proj.Key, report)

		go func(ID int64) {
			wRun, errLw := workflow.LoadRunByID(api.mustDB(), ID, workflow.LoadRunOptions{DisableDetailledNodeRun: true})
			if errLw != nil {
				log.Error(ctx, "workflow.stopWorkflowNodeRun> Cannot load run for resync commit status %v", errLw)
				return
			}
			//The function could be called with nil project so we need to test if project is not nil
			if sdk.StatusIsTerminated(wRun.Status) && proj != nil {
				wRun.LastExecution = time.Now()
				if err := workflow.ResyncCommitStatus(context.Background(), api.mustDB(), api.Cache, proj, wRun); err != nil {
					log.Error(ctx, "workflow.UpdateNodeJobRunStatus> %v", err)
				}
			}
		}(run.ID)

		if len(workflowRuns) > 0 {
			observability.Current(ctx,
				observability.Tag(observability.TagProjectKey, proj.Key),
				observability.Tag(observability.TagWorkflow, workflowRuns[0].Workflow.Name),
			)

			if workflowRuns[0].Status == sdk.StatusFail {
				observability.Record(api.Router.Background, api.Metrics.WorkflowRunFailed, 1)
			}
		}

		return service.WriteJSON(w, run, http.StatusOK)
	}
}

func stopWorkflowRun(ctx context.Context, dbFunc func() *gorp.DbMap, store cache.Store, p *sdk.Project,
	run *sdk.WorkflowRun, ident sdk.Identifiable, parentWorkflowRunID int64) (*workflow.ProcessorReport, error) {
	report := new(workflow.ProcessorReport)

	tx, errTx := dbFunc().Begin()
	if errTx != nil {
		return nil, sdk.WrapError(errTx, "unable to create transaction")
	}
	defer tx.Rollback() //nolint

	spwnMsg := sdk.SpawnMsg{ID: sdk.MsgWorkflowNodeStop.ID, Args: []interface{}{ident.GetUsername()}}

	stopInfos := sdk.SpawnInfo{
		APITime:    time.Now(),
		RemoteTime: time.Now(),
		Message:    spwnMsg,
	}

	workflow.AddWorkflowRunInfo(run, false, spwnMsg)

	for _, wn := range run.WorkflowNodeRuns {
		for _, wnr := range wn {
			if wnr.SubNumber != run.LastSubNumber || (wnr.Status == sdk.StatusSuccess ||
				wnr.Status == sdk.StatusFail || wnr.Status == sdk.StatusSkipped) {
				log.Debug("stopWorkflowRun> cannot stop this workflow node run with current status %s", wnr.Status)
				continue
			}

			r1, errS := workflow.StopWorkflowNodeRun(ctx, dbFunc, store, p, wnr, stopInfos)
			if errS != nil {
				return nil, sdk.WrapError(errS, "stopWorkflowRun> Unable to stop workflow node run %d", wnr.ID)
			}
			report.Merge(ctx, r1, nil) // nolint
			wnr.Status = sdk.StatusStopped

			// If it's a outgoing hook, we stop the child
			if wnr.OutgoingHook != nil {
				if run.Workflow.OutGoingHookModels == nil {
					run.Workflow.OutGoingHookModels = make(map[int64]sdk.WorkflowHookModel)
				}
				model, has := run.Workflow.OutGoingHookModels[wnr.OutgoingHook.HookModelID]
				if !has {
					m, errM := workflow.LoadOutgoingHookModelByID(dbFunc(), wnr.OutgoingHook.HookModelID)
					if errM != nil {
						log.Error(ctx, "stopWorkflowRun> Unable to load outgoing hook model: %v", errM)
						continue
					}
					model = *m
					run.Workflow.OutGoingHookModels[wnr.OutgoingHook.HookModelID] = *m
				}
				if model.Name == sdk.WorkflowModelName && wnr.Callback != nil && wnr.Callback.WorkflowRunNumber != nil {
					//Stop trigggered workflow
					targetProject := wnr.OutgoingHook.Config[sdk.HookConfigTargetProject].Value
					targetWorkflow := wnr.OutgoingHook.Config[sdk.HookConfigTargetWorkflow].Value

					targetRun, errL := workflow.LoadRun(ctx, dbFunc(), targetProject, targetWorkflow, *wnr.Callback.WorkflowRunNumber, workflow.LoadRunOptions{})
					if errL != nil {
						log.Error(ctx, "stopWorkflowRun> Unable to load last workflow run: %v", errL)
						continue
					}

					targetProj, errP := project.Load(dbFunc(), store, targetProject)
					if errP != nil {
						log.Error(ctx, "stopWorkflowRun> Unable to load project %v", errP)
						continue
					}

					r2, err := stopWorkflowRun(ctx, dbFunc, store, targetProj, targetRun, ident, run.ID)
					if err != nil {
						log.Error(ctx, "stopWorkflowRun> Unable to stop workflow %v", err)
						continue
					}
					report.Merge(ctx, r2, nil) // nolint
				}
			}
		}
	}

	run.LastExecution = time.Now()
	run.Status = sdk.StatusStopped
	if errU := workflow.UpdateWorkflowRun(ctx, tx, run); errU != nil {
		return nil, sdk.WrapError(errU, "Unable to update workflow run %d", run.ID)
	}
	report.Add(ctx, *run)

	if err := tx.Commit(); err != nil {
		return nil, sdk.WrapError(err, "Cannot commit transaction")
	}

	if parentWorkflowRunID == 0 {
		if err := updateParentWorkflowRun(ctx, dbFunc, store, run); err != nil {
			return nil, sdk.WithStack(err)
		}
	}

	return report, nil
}

func updateParentWorkflowRun(ctx context.Context, dbFunc func() *gorp.DbMap, store cache.Store, run *sdk.WorkflowRun) error {
	if !run.HasParentWorkflow() {
		return nil
	}

	parentProj, err := project.Load(
		dbFunc(), store, run.RootRun().HookEvent.ParentWorkflow.Key,
		project.LoadOptions.WithVariables,
		project.LoadOptions.WithFeatures,
		project.LoadOptions.WithIntegrations,
		project.LoadOptions.WithApplicationVariables,
		project.LoadOptions.WithApplicationWithDeploymentStrategies,
	)
	if err != nil {
		return sdk.WrapError(err, "updateParentWorkflowRun> Cannot load project")
	}

	parentWR, err := workflow.LoadRun(ctx,
		dbFunc(),
		run.RootRun().HookEvent.ParentWorkflow.Key,
		run.RootRun().HookEvent.ParentWorkflow.Name,
		run.RootRun().HookEvent.ParentWorkflow.Run,
		workflow.LoadRunOptions{
			DisableDetailledNodeRun: false,
		})
	if err != nil {
		return sdk.WrapError(err, "Unable to load parent run: %v", run.RootRun().HookEvent)
	}

	if err := workflow.UpdateParentWorkflowRun(ctx, dbFunc, store, run, parentProj, parentWR); err != nil {
		return sdk.WrapError(err, "updateParentWorkflowRun")
	}

	return nil
}

func (api *API) getWorkflowNodeRunHistoryHandler() service.Handler {
	return func(ctx context.Context, w http.ResponseWriter, r *http.Request) error {
		vars := mux.Vars(r)
		key := vars["key"]
		name := vars["permWorkflowName"]
		number, err := requestVarInt(r, "number")
		if err != nil {
			return err
		}
		nodeID, err := requestVarInt(r, "nodeID")
		if err != nil {
			return err
		}

		run, errR := workflow.LoadRun(ctx, api.mustDB(), key, name, number, workflow.LoadRunOptions{DisableDetailledNodeRun: true})
		if errR != nil {
			return sdk.WrapError(errR, "getWorkflowNodeRunHistoryHandler")
		}

		nodeRuns, ok := run.WorkflowNodeRuns[nodeID]
		if !ok {
			return sdk.WrapError(sdk.ErrWorkflowNodeNotFound, "getWorkflowNodeRunHistoryHandler")
		}
		return service.WriteJSON(w, nodeRuns, http.StatusOK)
	}
}

func (api *API) getWorkflowCommitsHandler() service.Handler {
	return func(ctx context.Context, w http.ResponseWriter, r *http.Request) error {
		vars := mux.Vars(r)
		key := vars["key"]
		name := vars["permWorkflowName"]
		nodeName := vars["nodeName"]
		remote := FormString(r, "remote")
		branch := FormString(r, "branch")
		hash := FormString(r, "hash")
		number, err := requestVarInt(r, "number")
		if err != nil {
			return err
		}

		proj, errP := project.Load(api.mustDB(), api.Cache, key, project.LoadOptions.WithIntegrations)
		if errP != nil {
			return sdk.WrapError(errP, "getWorkflowCommitsHandler> Unable to load project %s", key)
		}

		var wf *sdk.Workflow
		wfRun, errW := workflow.LoadRun(ctx, api.mustDB(), key, name, number, workflow.LoadRunOptions{DisableDetailledNodeRun: true})
		if errW != nil {
			wf, errW = workflow.Load(ctx, api.mustDB(), api.Cache, proj, name, workflow.LoadOptions{})
			if errW != nil {
				return sdk.WrapError(errW, "getWorkflowCommitsHandler> Unable to load workflow %s", name)
			}
		} else {
			wf = &wfRun.Workflow
		}

		var app sdk.Application
		var env sdk.Environment
		var node *sdk.Node
		if wf != nil {
			node = wf.WorkflowData.NodeByName(nodeName)
			if node == nil {
				return sdk.WrapError(sdk.ErrNotFound, "getWorkflowCommitsHandler> Unable to load workflow data node")
			}
			if node.Context != nil && node.Context.ApplicationID == 0 {
				return service.WriteJSON(w, []sdk.VCSCommit{}, http.StatusOK)
			}
			if node.Context != nil && node.Context.ApplicationID != 0 {
				app = wf.Applications[node.Context.ApplicationID]
			}
			if node.Context != nil && node.Context.EnvironmentID != 0 {
				env = wf.Environments[node.Context.EnvironmentID]
			}
		}

		if wfRun == nil {
			wfRun = &sdk.WorkflowRun{Number: number, Workflow: *wf}
		}
		wfNodeRun := &sdk.WorkflowNodeRun{}
		if branch != "" {
			wfNodeRun.VCSBranch = branch
		}
		if remote != "" {
			wfNodeRun.VCSRepository = remote
		}
		if hash != "" {
			wfNodeRun.VCSHash = hash
		} else {
			// Find hash and branch of ancestor node run
			var nodeIDsAncestors []int64
			if node != nil {
				nodeIDsAncestors = node.Ancestors(wfRun.Workflow.WorkflowData)
			}

			for _, ancestorID := range nodeIDsAncestors {
				if wfRun.WorkflowNodeRuns != nil && wfRun.WorkflowNodeRuns[ancestorID][0].VCSRepository == app.RepositoryFullname {
					wfNodeRun.VCSHash = wfRun.WorkflowNodeRuns[ancestorID][0].VCSHash
					wfNodeRun.VCSBranch = wfRun.WorkflowNodeRuns[ancestorID][0].VCSBranch
					break
				}
			}
		}

		log.Debug("getWorkflowCommitsHandler> VCSHash: %s VCSBranch: %s", wfNodeRun.VCSHash, wfNodeRun.VCSBranch)
		commits, _, errC := workflow.GetNodeRunBuildCommits(ctx, api.mustDB(), api.Cache, proj, wf, nodeName, wfRun.Number, wfNodeRun, &app, &env)
		if errC != nil {
			return sdk.WrapError(errC, "unable to load commits: %v", errC)
		}

		return service.WriteJSON(w, commits, http.StatusOK)
	}
}

func (api *API) stopWorkflowNodeRunHandler() service.Handler {
	return func(ctx context.Context, w http.ResponseWriter, r *http.Request) error {
		vars := mux.Vars(r)
		key := vars["key"]
		name := vars["permWorkflowName"]
		number, err := requestVarInt(r, "number")
		if err != nil {
			return err
		}
		id, err := requestVarInt(r, "nodeRunID")
		if err != nil {
			return err
		}

		p, errP := project.Load(api.mustDB(), api.Cache, key, project.LoadOptions.WithVariables)
		if errP != nil {
			return sdk.WrapError(errP, "stopWorkflowNodeRunHandler> Cannot load project")
		}

		// Load node run
		nodeRun, err := workflow.LoadNodeRun(api.mustDB(), key, name, number, id, workflow.LoadRunOptions{})
		if err != nil {
			return sdk.WrapError(err, "Unable to load last workflow run")
		}

		report, err := api.stopWorkflowNodeRun(ctx, api.mustDB, api.Cache, p, nodeRun, name, getAPIConsumer(ctx))
		if err != nil {
			return sdk.WrapError(err, "Unable to stop workflow run")
		}

		go workflow.SendEvent(context.Background(), api.mustDB(), p.Key, report)

		return service.WriteJSON(w, nodeRun, http.StatusOK)
	}
}

func (api *API) stopWorkflowNodeRun(ctx context.Context, dbFunc func() *gorp.DbMap, store cache.Store,
	p *sdk.Project, nodeRun *sdk.WorkflowNodeRun, workflowName string, ident sdk.Identifiable) (*workflow.ProcessorReport, error) {
	tx, errTx := dbFunc().Begin()
	if errTx != nil {
		return nil, sdk.WrapError(errTx, "unable to create transaction")
	}
	defer tx.Rollback() // nolint

	stopInfos := sdk.SpawnInfo{
		APITime:    time.Now(),
		RemoteTime: time.Now(),
		Message:    sdk.SpawnMsg{ID: sdk.MsgWorkflowNodeStop.ID, Args: []interface{}{ident.GetUsername()}},
	}
	report, errS := workflow.StopWorkflowNodeRun(ctx, dbFunc, store, p, *nodeRun, stopInfos)
	if errS != nil {
		return nil, sdk.WrapError(errS, "unable to stop workflow node run")
	}

	wr, errLw := workflow.LoadRun(ctx, tx, p.Key, workflowName, nodeRun.Number, workflow.LoadRunOptions{})
	if errLw != nil {
		return nil, sdk.WrapError(errLw, "unable to load workflow run %s", workflowName)
	}

	r1, errR := workflow.ResyncWorkflowRunStatus(ctx, tx, wr)
	if errR != nil {
		return nil, sdk.WrapError(errR, "unable to resync workflow run status")
	}

	_, _ = report.Merge(ctx, r1, nil)

	observability.Current(ctx,
		observability.Tag(observability.TagProjectKey, p.Key),
		observability.Tag(observability.TagWorkflow, wr.Workflow.Name),
	)
	if wr.Status == sdk.StatusFail {
		observability.Record(api.Router.Background, api.Metrics.WorkflowRunFailed, 1)
	}

	if errC := tx.Commit(); errC != nil {
		return nil, sdk.WrapError(errC, "unable to commit")
	}

	go func(ID int64) {
		wRun, errLw := workflow.LoadRunByID(api.mustDB(), ID, workflow.LoadRunOptions{DisableDetailledNodeRun: true})
		if errLw != nil {
			log.Error(ctx, "workflow.stopWorkflowNodeRun> Cannot load run for resync commit status %v", errLw)
			return
		}
		//The function could be called with nil project so we need to test if project is not nil
		if sdk.StatusIsTerminated(wRun.Status) && p != nil {
			wRun.LastExecution = time.Now()
			if err := workflow.ResyncCommitStatus(context.Background(), api.mustDB(), api.Cache, p, wRun); err != nil {
				log.Error(ctx, "workflow.stopWorkflowNodeRun> %v", err)
			}
		}
	}(wr.ID)

	return report, nil
}

func (api *API) getWorkflowNodeRunHandler() service.Handler {
	return func(ctx context.Context, w http.ResponseWriter, r *http.Request) error {
		vars := mux.Vars(r)
		key := vars["key"]
		name := vars["permWorkflowName"]
		number, err := requestVarInt(r, "number")
		if err != nil {
			return err
		}
		id, err := requestVarInt(r, "nodeRunID")
		if err != nil {
			return err
		}
		run, err := workflow.LoadNodeRun(api.mustDB(), key, name, number, id, workflow.LoadRunOptions{
			WithTests:           true,
			WithArtifacts:       true,
			WithStaticFiles:     true,
			WithCoverage:        true,
			WithVulnerabilities: true,
		})
		if err != nil {
			return sdk.WrapError(err, "Unable to load last workflow run")
		}

		run.Translate(r.Header.Get("Accept-Language"))
		return service.WriteJSON(w, run, http.StatusOK)
	}
}

func (api *API) postWorkflowRunHandler() service.Handler {
	return func(ctx context.Context, w http.ResponseWriter, r *http.Request) error {
		vars := mux.Vars(r)
		key := vars["key"]
		name := vars["permWorkflowName"]

		observability.Current(ctx,
			observability.Tag(observability.TagProjectKey, key),
			observability.Tag(observability.TagWorkflow, name),
		)
		observability.Record(api.Router.Background, api.Metrics.WorkflowRunStarted, 1)

		// LOAD PROJECT
		_, next := observability.Span(ctx, "project.Load")
		p, errP := project.Load(api.mustDB(), api.Cache, key,
			project.LoadOptions.WithVariables,
			project.LoadOptions.WithFeatures,
			project.LoadOptions.WithIntegrations,
			project.LoadOptions.WithApplicationVariables,
			project.LoadOptions.WithApplicationWithDeploymentStrategies,
			project.LoadOptions.WithEnvironments,
			project.LoadOptions.WithPipelines,
		)
		next()
		if errP != nil {
			return sdk.WrapError(errP, "cannot load project")
		}

		// GET BODY
		opts := &sdk.WorkflowRunPostHandlerOption{}
		if err := service.UnmarshalBody(r, opts); err != nil {
			return err
		}

		// CHECK IF IT S AN EXISTING RUN
		var lastRun *sdk.WorkflowRun
		if opts.Number != nil {
			var errlr error
			lastRun, errlr = workflow.LoadRun(ctx, api.mustDB(), key, name, *opts.Number, workflow.LoadRunOptions{})
			if errlr != nil {
				return sdk.WrapError(errlr, "unable to load workflow run")
			}
		}

		c := getAPIConsumer(ctx)
		// To handle conditions on hooks
		if opts.Hook != nil {
			hook, errH := workflow.LoadHookByUUID(api.mustDB(), opts.Hook.WorkflowNodeHookUUID)
			if errH != nil {
				return sdk.WrapError(errH, "cannot load hook for uuid %s", opts.Hook.WorkflowNodeHookUUID)
			}
			conditions := hook.Conditions
			params := sdk.ParametersFromMap(opts.Hook.Payload)

			var errc error
			var conditionsOK bool
			if conditions.LuaScript == "" {
				conditionsOK, errc = sdk.WorkflowCheckConditions(conditions.PlainConditions, params)
			} else {
				luacheck, err := luascript.NewCheck()
				if err != nil {
					return sdk.WrapError(err, "cannot check lua script")
				}
				luacheck.SetVariables(sdk.ParametersToMap(params))
				errc = luacheck.Perform(conditions.LuaScript)
				conditionsOK = luacheck.Result
			}

			if errc != nil {
				return sdk.WrapError(errc, "cannot check conditoons")
			}

			if !conditionsOK {
				return sdk.ErrConditionsNotOk
			}
		}

		var wf *sdk.Workflow
		// IF CONTINUE EXISTING RUN
		if lastRun != nil {
			wf = &lastRun.Workflow
			// Check workflow name in case of rename
			if wf.Name != name {
				wf.Name = name
			}

			for _, id := range opts.FromNodeIDs {
				fromNode := lastRun.Workflow.WorkflowData.NodeByID(opts.FromNodeIDs[0])
				if fromNode == nil {
					return sdk.WrapError(sdk.ErrWorkflowNodeNotFound, "unable to find node %d", id)
				}

				if !permission.AccessToWorkflowNode(ctx, api.mustDB(), &lastRun.Workflow, fromNode, getAPIConsumer(ctx), sdk.PermissionReadExecute) {
					return sdk.WrapError(sdk.ErrNoPermExecution, "not enough right on node %s", fromNode.Name)
				}
			}

			lastRun.Status = sdk.StatusWaiting
		} else {
			var errWf error
			wf, errWf = workflow.Load(ctx, api.mustDB(), api.Cache, p, name, workflow.LoadOptions{
				DeepPipeline:          true,
				Base64Keys:            true,
				WithAsCodeUpdateEvent: true,
				WithIcon:              true,
				WithIntegrations:      true,
			})
			if errWf != nil {
				return sdk.WrapError(errWf, "unable to load workflow %s", name)
			}

			// Check node permission
			if _, isService := api.isService(ctx); !isService && !permission.AccessToWorkflowNode(ctx, api.mustDB(), wf, &wf.WorkflowData.Node, getAPIConsumer(ctx), sdk.PermissionReadExecute) {
				return sdk.WrapError(sdk.ErrNoPermExecution, "not enough right on node %s", wf.WorkflowData.Node.Name)
			}

			// CREATE WORKFLOW RUN
			var errCreateRun error
			lastRun, errCreateRun = workflow.CreateRun(api.mustDB(), wf, opts, c)
			if errCreateRun != nil {
				return errCreateRun
			}
		}

		// Workflow Run initialization
		sdk.GoRoutine(context.Background(), fmt.Sprintf("api.initWorkflowRun-%d", lastRun.ID), func(ctx context.Context) {
			api.initWorkflowRun(ctx, api.mustDB(), api.Cache, p, wf, lastRun, opts, c)
		}, api.PanicDump())

		return service.WriteJSON(w, lastRun, http.StatusAccepted)
	}
}

func (api *API) initWorkflowRun(ctx context.Context, db *gorp.DbMap, cache cache.Store, p *sdk.Project, wf *sdk.Workflow,
	wfRun *sdk.WorkflowRun, opts *sdk.WorkflowRunPostHandlerOption, u *sdk.AuthConsumer) {
	var asCodeInfosMsg []sdk.Message
	report := new(workflow.ProcessorReport)
	defer func() {
		go workflow.SendEvent(context.Background(), db, p.Key, report)
	}()

	// IF NEW WORKFLOW RUN
	if wfRun.Status == sdk.StatusPending {
		// BECOME AS CODE ?
		if wf.FromRepository == "" && len(wf.AsCodeEvent) > 0 {
			tx, err := db.Begin()
			if err != nil {
				r1 := failInitWorkflowRun(ctx, db, wfRun, sdk.WrapError(err, "unable to start transaction"))
				report.Merge(ctx, r1, nil) // nolint
				return
			}
			if err := workflow.SyncAsCodeEvent(ctx, tx, cache, p, wf, u); err != nil {
				tx.Rollback() // nolint
				r1 := failInitWorkflowRun(ctx, db, wfRun, sdk.WrapError(err, "unable to sync as code event"))
				report.Merge(ctx, r1, nil) // nolint
				return
			}
			if err := tx.Commit(); err != nil {
				tx.Rollback() // nolint
				r1 := failInitWorkflowRun(ctx, db, wfRun, sdk.WrapError(err, "unable to commit transaction as code event"))
				report.Merge(ctx, r1, nil) // nolint
				return
			}
		}

		// IF AS CODE - REBUILD Workflow
		if wf.FromRepository != "" {
			log.Debug("initWorkflowRun> rebuild workflow %s/%s from as code configuration", p.Key, wf.Name)
			p1, errp := project.Load(db, cache, p.Key,
				project.LoadOptions.WithVariables,
				project.LoadOptions.WithGroups,
				project.LoadOptions.WithApplicationVariables,
				project.LoadOptions.WithApplicationWithDeploymentStrategies,
				project.LoadOptions.WithEnvironments,
				project.LoadOptions.WithPipelines,
				project.LoadOptions.WithClearKeys,
				project.LoadOptions.WithClearIntegrations,
			)

			if errp != nil {
				r1 := failInitWorkflowRun(ctx, db, wfRun, sdk.WrapError(errp, "cannot load project for as code workflow creation"))
				report.Merge(ctx, r1, nil) // nolint
				return
			}
			// Get workflow from repository
			var errCreate error
			log.Debug("workflow.CreateFromRepository> %s", wf.Name)
			asCodeInfosMsg, errCreate = workflow.CreateFromRepository(ctx, db, cache, p1, wf, *opts, u, project.DecryptWithBuiltinKey)
			if errCreate != nil {
				infos := make([]sdk.SpawnMsg, len(asCodeInfosMsg))
				for i, msg := range asCodeInfosMsg {
					infos[i] = sdk.SpawnMsg{
						ID:   msg.ID,
						Args: msg.Args,
					}
					workflow.AddWorkflowRunInfo(wfRun, false, infos...)
				}
				r1 := failInitWorkflowRun(ctx, db, wfRun, sdk.WrapError(errCreate, "unable to get workflow from repository."))
				report.Merge(ctx, r1, nil) // nolint
				return
			}
		}
		wfRun.Workflow = *wf
	}

	r1, errS := workflow.StartWorkflowRun(ctx, db, cache, p, wfRun, opts, u, asCodeInfosMsg)
	report.Merge(ctx, r1, nil) // nolint
	if errS != nil {
		r1 := failInitWorkflowRun(ctx, db, wfRun, sdk.WrapError(errS, "unable to start workflow %s/%s", p.Key, wf.Name))
		report.Merge(ctx, r1, nil) // nolint
		return
	}

	workflow.ResyncNodeRunsWithCommits(ctx, db, cache, p, report)

	// Purge workflow run
	sdk.GoRoutine(ctx, "workflow.PurgeWorkflowRun", func(ctx context.Context) {
		if err := workflow.PurgeWorkflowRun(ctx, db, *wf, api.Metrics.WorkflowRunsMarkToDelete); err != nil {
			log.Error(ctx, "workflow.PurgeWorkflowRun> error %v", err)
		}
	}, api.PanicDump())
}

func failInitWorkflowRun(ctx context.Context, db *gorp.DbMap, wfRun *sdk.WorkflowRun, err error) *workflow.ProcessorReport {
	report := new(workflow.ProcessorReport)

	var info sdk.SpawnMsg
	if sdk.ErrorIs(err, sdk.ErrConditionsNotOk) {
		info = sdk.SpawnMsg{
			ID: sdk.MsgWorkflowConditionError.ID,
		}
		if len(wfRun.WorkflowNodeRuns) == 0 {
			wfRun.Status = sdk.StatusNeverBuilt
		}
	} else {
		log.Error(ctx, "unable to start workflow: %v", err)
		wfRun.Status = sdk.StatusFail
		info = sdk.SpawnMsg{
			ID:   sdk.MsgWorkflowError.ID,
			Args: []interface{}{sdk.Cause(err).Error()},
		}
	}

	workflow.AddWorkflowRunInfo(wfRun, !sdk.ErrorIs(err, sdk.ErrConditionsNotOk), info)
	if errU := workflow.UpdateWorkflowRun(ctx, db, wfRun); errU != nil {
		log.Error(ctx, "unable to fail workflow run %v", errU)
	}
	report.Add(ctx, wfRun)
	return report
}

func (api *API) downloadworkflowArtifactDirectHandler() service.Handler {
	return func(ctx context.Context, w http.ResponseWriter, r *http.Request) error {
		vars := mux.Vars(r)
		hash := vars["hash"]

		art, err := workflow.LoadWorkfowArtifactByHash(api.mustDB(), hash)
		if err != nil {
			return sdk.WrapError(err, "Could not load artifact with hash %s", hash)
		}

		w.Header().Add("Content-Type", "application/octet-stream")
		w.Header().Add("Content-Disposition", fmt.Sprintf("attachment; filename=\"%s\"", art.Name))

<<<<<<< HEAD
		cdns, err := services.LoadAllByType(ctx, api.mustDB(), services.TypeCDN)
=======
		f, err := api.SharedStorage.Fetch(ctx, art)
>>>>>>> 57fcce12
		if err != nil {
			return sdk.WrapError(err, "cannot load cdn services")
		}
		cdn := cdns[0]
		integrationName := sdk.DefaultStorageIntegrationName
		if art.ProjectIntegrationID != nil && *art.ProjectIntegrationID != 0 {
			integ, err := integration.LoadProjectIntegrationByID(api.mustDB(), *art.ProjectIntegrationID, false)
			if err != nil {
				return sdk.WrapError(err, "cannot load project integration by id : %d", art.ProjectIntegrationID)
			}
			integrationName = integ.Name
		}

		url := cdn.HTTPURL
		cdnReq := sdk.CDNRequest{
			Artifact:        art,
			IntegrationName: integrationName,
			Type:            sdk.CDNArtifactType,
		}

		cdnToken, err := authentication.SignJWS(cdnReq, cdnauth.SessionDuration)
		if err != nil {
			return sdk.WrapError(err, "cannot sign cdn request token : %+v", cdnReq)
		}

		http.Redirect(w, r, fmt.Sprintf("%s/download/%s", url, cdnToken), http.StatusPermanentRedirect)
		return nil
	}
}

func (api *API) getDownloadArtifactHandler() service.Handler {
	return func(ctx context.Context, w http.ResponseWriter, r *http.Request) error {
		vars := mux.Vars(r)
		key := vars["key"]
		name := vars["permWorkflowName"]

		id, errI := requestVarInt(r, "artifactId")
		if errI != nil {
			return sdk.WrapError(sdk.ErrInvalidID, "getDownloadArtifactHandler> Invalid node job run ID")
		}

		proj, err := project.Load(api.mustDB(), api.Cache, key, project.LoadOptions.WithIntegrations)
		if err != nil {
			return sdk.WrapError(err, "unable to load projet")
		}

		options := workflow.LoadOptions{}
		work, errW := workflow.Load(ctx, api.mustDB(), api.Cache, proj, name, options)
		if errW != nil {
			return sdk.WrapError(errW, "getDownloadArtifactHandler> Cannot load workflow")
		}

		art, errA := workflow.LoadArtifactByIDs(api.mustDB(), work.ID, id)
		if errA != nil {
			return sdk.WrapError(errA, "getDownloadArtifactHandler> Cannot load artifacts")
		}

		w.Header().Add("Content-Type", "application/octet-stream")
		w.Header().Add("Content-Disposition", fmt.Sprintf("attachment; filename=\"%s\"", art.Name))

		var integrationName string
		if art.ProjectIntegrationID != nil && *art.ProjectIntegrationID > 0 {
			projectIntegration, err := integration.LoadProjectIntegrationByID(api.mustDB(), *art.ProjectIntegrationID, false)
			if err != nil {
				return sdk.WrapError(err, "Cannot load LoadProjectIntegrationByID %s/%d", proj.Key, *art.ProjectIntegrationID)
			}
			integrationName = projectIntegration.Name
		} else {
			integrationName = sdk.DefaultStorageIntegrationName
		}

<<<<<<< HEAD
		// storageDriver, err := api.getStorageDriver(proj.Key, integrationName)
		// if err != nil {
		// 	return err
		// }

		// f, err := storageDriver.Fetch(art)
		// if err != nil {
		// 	_ = f.Close()
		// 	return sdk.WrapError(err, "Cannot fetch artifact")
		// }
		cdns, err := services.LoadAllByType(ctx, api.mustDB(), services.TypeCDN)
=======
		storageDriver, err := objectstore.GetDriver(ctx, api.mustDB(), api.SharedStorage, proj.Key, integrationName)
>>>>>>> 57fcce12
		if err != nil {
			return sdk.WrapError(err, "cannot get services")
		}
		cdn := cdns[0]
		cdnReq := sdk.CDNRequest{
			Type:            sdk.CDNArtifactType,
			IntegrationName: integrationName,
			ProjectKey:      vars["permProjectKey"],
			Artifact:        art,
		}

		cdnReqToken, err := authentication.SignJWS(cdnReq, cdnauth.SessionDuration)
		if err != nil {
			return sdk.WrapError(err, "cannot sign jws for cdn request")
		}

<<<<<<< HEAD
		httpClient := http.Client{
			Timeout: 30 * time.Minute,
		}
		res, err := httpClient.Get(cdn.HTTPURL + "/download/" + cdnReqToken)
=======
		f, err := storageDriver.Fetch(ctx, art)
>>>>>>> 57fcce12
		if err != nil {
			return sdk.WrapError(err, "cannot download artifact")
		}
		if res.StatusCode >= 400 {
			return fmt.Errorf("cannot download artifact, status code: %d", res.StatusCode)
		}

		if _, err := io.Copy(w, res.Body); err != nil {
			_ = res.Body.Close()
			return sdk.WrapError(err, "Cannot stream artifact")
		}

		if err := res.Body.Close(); err != nil {
			return sdk.WrapError(err, "Cannot close artifact")
		}
		return nil
	}
}

func (api *API) getWorkflowRunArtifactsHandler() service.Handler {
	return func(ctx context.Context, w http.ResponseWriter, r *http.Request) error {
		vars := mux.Vars(r)
		key := vars["key"]
		name := vars["permWorkflowName"]

		number, errNu := requestVarInt(r, "number")
		if errNu != nil {
			return sdk.WrapError(errNu, "getWorkflowJobArtifactsHandler> Invalid node job run ID")
		}

		wr, errW := workflow.LoadRun(ctx, api.mustDB(), key, name, number, workflow.LoadRunOptions{WithArtifacts: true})
		if errW != nil {
			return errW
		}

		arts := []sdk.WorkflowNodeRunArtifact{}
		for _, runs := range wr.WorkflowNodeRuns {
			if len(runs) == 0 {
				continue
			}

			sort.Slice(runs, func(i, j int) bool {
				return runs[i].SubNumber > runs[j].SubNumber
			})

			wg := &sync.WaitGroup{}
			for i := range runs[0].Artifacts {
				wg.Add(1)
				go func(art *sdk.WorkflowNodeRunArtifact) {
					defer wg.Done()

					var integrationName string
					if art.ProjectIntegrationID != nil && *art.ProjectIntegrationID > 0 {
						projectIntegration, err := integration.LoadProjectIntegrationByID(api.mustDB(), *art.ProjectIntegrationID, false)
						if err != nil {
							log.Error(ctx, "Cannot load LoadProjectIntegrationByID %s/%d: err: %v", key, *art.ProjectIntegrationID, err)
							return
						}
						integrationName = projectIntegration.Name
					} else {
						integrationName = sdk.DefaultStorageIntegrationName
					}

					storageDriver, err := objectstore.GetDriver(ctx, api.mustDB(), api.SharedStorage, key, integrationName)
					if err != nil {
						log.Error(ctx, "Cannot load storage driver: %v", err)
						return
					}

					s, temporaryURLSupported := storageDriver.(objectstore.DriverWithRedirect)
					if temporaryURLSupported { // with temp URL
						fURL, _, err := s.FetchURL(art)
						if err != nil {
							log.Error(ctx, "Cannot fetch cache object: %v", err)
						} else if fURL != "" {
							art.TempURL = fURL
						}
					}
				}(&runs[0].Artifacts[i])
			}
			wg.Wait()
			arts = append(arts, runs[0].Artifacts...)
		}

		return service.WriteJSON(w, arts, http.StatusOK)
	}
}

func (api *API) getWorkflowNodeRunJobSpawnInfosHandler() service.Handler {
	return func(ctx context.Context, w http.ResponseWriter, r *http.Request) error {
		runJobID, errJ := requestVarInt(r, "runJobId")
		if errJ != nil {
			return sdk.WrapError(errJ, "getWorkflowNodeRunJobSpawnInfosHandler> runJobId: invalid number")
		}
		db := api.mustDB()

		spawnInfos, err := workflow.LoadNodeRunJobInfo(ctx, db, runJobID)
		if err != nil {
			return sdk.WrapError(err, "cannot load spawn infos for node run job id %d", runJobID)
		}

		l := r.Header.Get("Accept-Language")
		for ki, info := range spawnInfos {
			m := sdk.NewMessage(sdk.Messages[info.Message.ID], info.Message.Args...)
			spawnInfos[ki].UserMessage = m.String(l)
		}
		return service.WriteJSON(w, spawnInfos, http.StatusOK)
	}
}

func (api *API) getWorkflowNodeRunJobServiceLogsHandler() service.Handler {
	return func(ctx context.Context, w http.ResponseWriter, r *http.Request) error {
		runJobID, errJ := requestVarInt(r, "runJobId")
		if errJ != nil {
			return sdk.WrapError(errJ, "runJobId: invalid number")
		}
		db := api.mustDB()

		logsServices, err := workflow.LoadServicesLogsByJob(db, runJobID)
		if err != nil {
			return sdk.WrapError(err, "cannot load service logs for node run job id %d", runJobID)
		}

		return service.WriteJSON(w, logsServices, http.StatusOK)
	}
}

func (api *API) getWorkflowNodeRunJobStepHandler() service.Handler {
	return func(ctx context.Context, w http.ResponseWriter, r *http.Request) error {
		vars := mux.Vars(r)
		projectKey := vars["key"]
		workflowName := vars["permWorkflowName"]
		number, errN := requestVarInt(r, "number")
		if errN != nil {
			return sdk.WrapError(errN, "number: invalid number")
		}
		nodeRunID, errNI := requestVarInt(r, "nodeRunID")
		if errNI != nil {
			return sdk.WrapError(errNI, "id: invalid number")
		}
		runJobID, errJ := requestVarInt(r, "runJobId")
		if errJ != nil {
			return sdk.WrapError(errJ, "runJobId: invalid number")
		}
		stepOrder, errS := requestVarInt(r, "stepOrder")
		if errS != nil {
			return sdk.WrapError(errS, "stepOrder: invalid number")
		}

		// Check nodeRunID is link to workflow
		nodeRun, errNR := workflow.LoadNodeRun(api.mustDB(), projectKey, workflowName, number, nodeRunID, workflow.LoadRunOptions{DisableDetailledNodeRun: true})
		if errNR != nil {
			return sdk.WrapError(errNR, "cannot find nodeRun %d/%d for workflow %s in project %s", nodeRunID, number, workflowName, projectKey)
		}

		var stepStatus string
		// Find job/step in nodeRun
	stageLoop:
		for _, s := range nodeRun.Stages {
			for _, rj := range s.RunJobs {
				if rj.ID != runJobID {
					continue
				}
				ss := rj.Job.StepStatus
				for _, sss := range ss {
					if int64(sss.StepOrder) == stepOrder {
						stepStatus = sss.Status
						break
					}
				}
				break stageLoop
			}
		}

		if stepStatus == "" {
			return sdk.WrapError(sdk.ErrStepNotFound, "cannot find step %d on job %d in nodeRun %d/%d for workflow %s in project %s",
				stepOrder, runJobID, nodeRunID, number, workflowName, projectKey)
		}

		logs, errL := workflow.LoadStepLogs(api.mustDB(), runJobID, stepOrder)
		if errL != nil {
			return sdk.WrapError(errL, "cannot load log for runJob %d on step %d", runJobID, stepOrder)
		}

		ls := &sdk.Log{}
		if logs != nil {
			ls = logs
		}
		result := &sdk.BuildState{
			Status:   stepStatus,
			StepLogs: *ls,
		}

		log.Debug("logs: %+v", result)

		return service.WriteJSON(w, result, http.StatusOK)
	}
}

func (api *API) getWorkflowRunTagsHandler() service.Handler {
	return func(ctx context.Context, w http.ResponseWriter, r *http.Request) error {
		vars := mux.Vars(r)
		projectKey := vars["key"]
		workflowName := vars["permWorkflowName"]

		res, err := workflow.GetTagsAndValue(api.mustDB(), projectKey, workflowName)
		if err != nil {
			return sdk.WrapError(err, "Error")
		}

		return service.WriteJSON(w, res, http.StatusOK)
	}
}

func (api *API) postResyncVCSWorkflowRunHandler() service.Handler {
	return func(ctx context.Context, w http.ResponseWriter, r *http.Request) error {
		db := api.mustDB()
		vars := mux.Vars(r)
		key := vars["key"]
		name := vars["permWorkflowName"]
		number, err := requestVarInt(r, "number")
		if err != nil {
			return err
		}

		proj, errP := project.Load(db, api.Cache, key, project.LoadOptions.WithVariables)
		if errP != nil {
			return sdk.WrapError(errP, "postResyncVCSWorkflowRunHandler> Cannot load project")
		}

		wfr, errW := workflow.LoadRun(ctx, db, key, name, number, workflow.LoadRunOptions{DisableDetailledNodeRun: true})
		if errW != nil {
			return sdk.WrapError(errW, "postResyncVCSWorkflowRunHandler> Cannot load workflow run")
		}

		if err := workflow.ResyncCommitStatus(ctx, db, api.Cache, proj, wfr); err != nil {
			return sdk.WrapError(err, "Cannot resync workflow run commit status")
		}

		return nil
	}
}<|MERGE_RESOLUTION|>--- conflicted
+++ resolved
@@ -1081,11 +1081,7 @@
 		w.Header().Add("Content-Type", "application/octet-stream")
 		w.Header().Add("Content-Disposition", fmt.Sprintf("attachment; filename=\"%s\"", art.Name))
 
-<<<<<<< HEAD
 		cdns, err := services.LoadAllByType(ctx, api.mustDB(), services.TypeCDN)
-=======
-		f, err := api.SharedStorage.Fetch(ctx, art)
->>>>>>> 57fcce12
 		if err != nil {
 			return sdk.WrapError(err, "cannot load cdn services")
 		}
@@ -1157,7 +1153,6 @@
 			integrationName = sdk.DefaultStorageIntegrationName
 		}
 
-<<<<<<< HEAD
 		// storageDriver, err := api.getStorageDriver(proj.Key, integrationName)
 		// if err != nil {
 		// 	return err
@@ -1169,9 +1164,6 @@
 		// 	return sdk.WrapError(err, "Cannot fetch artifact")
 		// }
 		cdns, err := services.LoadAllByType(ctx, api.mustDB(), services.TypeCDN)
-=======
-		storageDriver, err := objectstore.GetDriver(ctx, api.mustDB(), api.SharedStorage, proj.Key, integrationName)
->>>>>>> 57fcce12
 		if err != nil {
 			return sdk.WrapError(err, "cannot get services")
 		}
@@ -1188,14 +1180,10 @@
 			return sdk.WrapError(err, "cannot sign jws for cdn request")
 		}
 
-<<<<<<< HEAD
 		httpClient := http.Client{
 			Timeout: 30 * time.Minute,
 		}
 		res, err := httpClient.Get(cdn.HTTPURL + "/download/" + cdnReqToken)
-=======
-		f, err := storageDriver.Fetch(ctx, art)
->>>>>>> 57fcce12
 		if err != nil {
 			return sdk.WrapError(err, "cannot download artifact")
 		}
