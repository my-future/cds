--- conflicted
+++ resolved
@@ -45,12 +45,7 @@
 }
 
 // Publish sends a event to a queue
-<<<<<<< HEAD
-//func Publish(event sdk.Event, eventType string) {
 func Publish(payload interface{}, u sdk.Identifiable) {
-=======
-func Publish(payload interface{}, u *sdk.User) {
->>>>>>> e1e201e0
 	p := structs.Map(payload)
 	var projectKey, applicationName, pipelineName, environmentName, workflowName string
 	if v, ok := p["ProjectKey"]; ok {
