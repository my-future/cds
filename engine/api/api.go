package api

import (
	"bytes"
	"context"
	"fmt"
	"io"
	"io/ioutil"
	"net/http"
	"net/url"
	"os"
	"os/signal"
	"runtime/pprof"
	"strings"
	"time"

	"github.com/blang/semver"
	"github.com/gorilla/mux"
	"github.com/pkg/errors"
	"go.opencensus.io/stats"

	"github.com/ovh/cds/engine/api/action"
	"github.com/ovh/cds/engine/api/audit"
	"github.com/ovh/cds/engine/api/authentication"
	"github.com/ovh/cds/engine/api/authentication/builtin"
	"github.com/ovh/cds/engine/api/authentication/corpsso"
	"github.com/ovh/cds/engine/api/authentication/github"
	"github.com/ovh/cds/engine/api/authentication/gitlab"
	"github.com/ovh/cds/engine/api/authentication/ldap"
	"github.com/ovh/cds/engine/api/authentication/local"
	"github.com/ovh/cds/engine/api/bootstrap"
	"github.com/ovh/cds/engine/api/broadcast"
	"github.com/ovh/cds/engine/api/cache"
	"github.com/ovh/cds/engine/api/database"
	"github.com/ovh/cds/engine/api/database/gorpmapping"
	"github.com/ovh/cds/engine/api/event"
	"github.com/ovh/cds/engine/api/feature"
	"github.com/ovh/cds/engine/api/integration"
	"github.com/ovh/cds/engine/api/mail"
	"github.com/ovh/cds/engine/api/metrics"
	"github.com/ovh/cds/engine/api/migrate"
	"github.com/ovh/cds/engine/api/notification"
	"github.com/ovh/cds/engine/api/objectstore"
	"github.com/ovh/cds/engine/api/purge"
	"github.com/ovh/cds/engine/api/repositoriesmanager"
	"github.com/ovh/cds/engine/api/secret"
	"github.com/ovh/cds/engine/api/services"
	"github.com/ovh/cds/engine/api/version"
	"github.com/ovh/cds/engine/api/worker"
	"github.com/ovh/cds/engine/api/workermodel"
	"github.com/ovh/cds/engine/api/workflow"
	"github.com/ovh/cds/engine/service"
	"github.com/ovh/cds/sdk"
	"github.com/ovh/cds/sdk/cdsclient"
	"github.com/ovh/cds/sdk/jws"
	"github.com/ovh/cds/sdk/log"
)

// Configuration is the configuration structure for CDS API
type Configuration struct {
	Name string `toml:"name" comment:"Name of this CDS API Service\n Enter a name to enable this service" json:"name"`
	URL  struct {
		API string `toml:"api" default:"http://localhost:8081" json:"api"`
		UI  string `toml:"ui" default:"http://localhost:8080" json:"ui"`
	} `toml:"url" comment:"#####################\n CDS URLs Settings \n####################" json:"url"`
	HTTP struct {
		Addr string `toml:"addr" default:"" commented:"true" comment:"Listen HTTP address without port, example: 127.0.0.1" json:"addr"`
		Port int    `toml:"port" default:"8081" json:"port"`
	} `toml:"http" json:"http"`
	Secrets struct {
		Key string `toml:"key" json:"-"`
	} `toml:"secrets" json:"secrets"`
	Database database.DBConfiguration `toml:"database" comment:"################################\n Postgresql Database settings \n###############################" json:"database"`
	Cache    struct {
		TTL   int `toml:"ttl" default:"60" json:"ttl"`
		Redis struct {
			Host     string `toml:"host" default:"localhost:6379" comment:"If your want to use a redis-sentinel based cluster, follow this syntax! <clustername>@sentinel1:26379,sentinel2:26379,sentinel3:26379" json:"host"`
			Password string `toml:"password" json:"-"`
		} `toml:"redis" comment:"Connect CDS to a redis cache If you more than one CDS instance and to avoid losing data at startup" json:"redis"`
	} `toml:"cache" comment:"######################\n CDS Cache Settings \n#####################\n" json:"cache"`
	Directories struct {
		Download string `toml:"download" default:"/var/lib/cds-engine" json:"download"`
	} `toml:"directories" json:"directories"`
	Auth struct {
		DefaultGroup  string `toml:"defaultGroup" default:"" comment:"The default group is the group in which every new user will be granted at signup" json:"defaultGroup"`
		RSAPrivateKey string `toml:"rsaPrivateKey" default:"" comment:"The RSA Private Key used to sign and verify the JWT Tokens issued by the API \nThis is mandatory." json:"-"`
		LDAP          struct {
			Enabled         bool   `toml:"enabled" default:"false" json:"enabled"`
			SignupDisabled  bool   `toml:"signupDisabled" default:"false" json:"signupDisabled"`
			Host            string `toml:"host" json:"host"`
			Port            int    `toml:"port" default:"636" json:"port"`
			SSL             bool   `toml:"ssl" default:"true" json:"ssl"`
			RootDN          string `toml:"rootDN" default:"dc=myorganization,dc=com" json:"rootDN"`
			UserSearchBase  string `toml:"userSearchBase" default:"ou=people" json:"userSearchBase"`
			UserSearch      string `toml:"userSearch" default:"uid={0}" json:"userSearch"`
			UserFullname    string `toml:"userFullname" default:"{{.givenName}} {{.sn}}" json:"userFullname"`
			ManagerDN       string `toml:"managerDN" default:"cn=admin,dc=myorganization,dc=com" comment:"Define it if ldapsearch need to be authenticated" json:"managerDN"`
			ManagerPassword string `toml:"managerPassword" default:"SECRET_PASSWORD_MANAGER" comment:"Define it if ldapsearch need to be authenticated" json:"-"`
		} `toml:"ldap" json:"ldap"`
		Local struct {
			Enabled              bool   `toml:"enabled" default:"true" json:"enabled"`
			SignupDisabled       bool   `toml:"signupDisabled" default:"false" json:"signupDisabled"`
			SignupAllowedDomains string `toml:"signupAllowedDomains" default:"" comment:"Allow signup from selected domains only - comma separated. Example: your-domain.com,another-domain.com" commented:"true" json:"signupAllowedDomains"`
		} `toml:"local" json:"local"`
		CorporateSSO struct {
			Enabled        bool   `json:"enabled" default:"false" toml:"enabled"`
			SignupDisabled bool   `json:"signupDisabled" default:"false" toml:"signupDisabled"`
			MailDomain     string `json:"mailDomain" toml:"mailDomain"`
			RedirectMethod string `json:"redirect_method" toml:"redirectMethod"`
			RedirectURL    string `json:"redirect_url" toml:"redirectURL"`
			Keys           struct {
				RequestSigningKey  string `json:"-" toml:"requestSigningKey"`
				TokenSigningKey    string `json:"-" toml:"tokenSigningKey"`
				TokenKeySigningKey struct {
					KeySigningKey   string `json:"public_signing_key" toml:"keySigningKey"`
					SigningKeyClaim string `json:"signing_key_claim" toml:"signingKeyClaim"`
				} `json:"-" toml:"tokenKeySigningKey"`
			} `json:"-" toml:"keys"`
		} `json:"corporate_sso" toml:"corporateSSO"`
		Github struct {
			Enabled        bool   `toml:"enabled" default:"false" json:"enabled"`
			SignupDisabled bool   `toml:"signupDisabled" default:"false" json:"signupDisabled"`
			URL            string `toml:"url" json:"url" default:"https://github.com" comment:"#######\n Github URL"`
			APIURL         string `toml:"apiUrl" json:"apiUrl" default:"https://api.github.com" comment:"#######\n Github API URL"`
			ClientID       string `toml:"clientId" json:"-" comment:"#######\n Github OAuth Client ID"`
			ClientSecret   string `toml:"clientSecret" json:"-"  comment:"Github OAuth Client Secret"`
		} `toml:"github" json:"github"`
		Gitlab struct {
			Enabled        bool   `toml:"enabled" default:"false" json:"enabled"`
			SignupDisabled bool   `toml:"signupDisabled" default:"false" json:"signupDisabled"`
			URL            string `toml:"url" json:"url" default:"https://gitlab.com" comment:"#######\n Gitlab URL"`
			ApplicationID  string `toml:"applicationID" json:"-" comment:"#######\n Gitlab OAuth Application ID"`
			Secret         string `toml:"secret" json:"-"  comment:"Gitlab OAuth Application Secret"`
		} `toml:"gitlab" json:"gitlab"`
	} `toml:"auth" comment:"##############################\n CDS Authentication Settings#\n#############################" json:"auth"`
	SMTP struct {
		Disable  bool   `toml:"disable" default:"true" json:"disable" comment:"Set to false to enable the internal SMTP client"`
		Host     string `toml:"host" json:"host" comment:"smtp host"`
		Port     string `toml:"port" json:"port" comment:"smtp port"`
		TLS      bool   `toml:"tls" json:"tls"`
		User     string `toml:"user" json:"user"`
		Password string `toml:"password" json:"-"`
		From     string `toml:"from" default:"no-reply@cds.local" json:"from"`
	} `toml:"smtp" comment:"#####################\n# CDS SMTP Settings \n####################" json:"smtp"`
	Artifact struct {
		Mode  string `toml:"mode" default:"local" comment:"swift, awss3 or local" json:"mode"`
		Local struct {
			BaseDirectory string `toml:"baseDirectory" default:"/var/lib/cds-engine/artifacts" json:"baseDirectory"`
		} `toml:"local"`
		Openstack struct {
			URL             string `toml:"url" comment:"Authentication Endpoint, generally value of $OS_AUTH_URL" json:"url"`
			Username        string `toml:"username" comment:"Openstack Username, generally value of $OS_USERNAME" json:"username"`
			Password        string `toml:"password" comment:"Openstack Password, generally value of $OS_PASSWORD" json:"-"`
			Tenant          string `toml:"tenant" comment:"Openstack Tenant, generally value of $OS_TENANT_NAME, v2 auth only" json:"tenant"`
			Domain          string `toml:"domain" comment:"Openstack Domain, generally value of $OS_DOMAIN_NAME, v3 auth only" json:"domain"`
			Region          string `toml:"region" comment:"Region, generally value of $OS_REGION_NAME" json:"region"`
			ContainerPrefix string `toml:"containerPrefix" comment:"Use if your want to prefix containers for CDS Artifacts" json:"containerPrefix"`
			DisableTempURL  bool   `toml:"disableTempURL" default:"false" commented:"true" comment:"True if you want to disable Temporary URL in file upload" json:"disableTempURL"`
		} `toml:"openstack" json:"openstack"`
		AWSS3 struct {
			BucketName          string `toml:"bucketName" json:"bucketName" comment:"Name of the S3 bucket to use when storing artifacts"`
			Region              string `toml:"region" json:"region" default:"us-east-1" comment:"The AWS region"`
			Prefix              string `toml:"prefix" json:"prefix" comment:"A subfolder of the bucket to store objects in, if left empty will store at the root of the bucket"`
			AuthFromEnvironment bool   `toml:"authFromEnv" json:"authFromEnv" default:"false" comment:"Pull S3 auth information from env vars AWS_SECRET_ACCESS_KEY and AWS_SECRET_KEY_ID"`
			SharedCredsFile     string `toml:"sharedCredsFile" json:"sharedCredsFile" comment:"The path for the AWS credential file, used with profile"`
			Profile             string `toml:"profile" json:"profile" comment:"The profile within the AWS credentials file to use"`
			AccessKeyID         string `toml:"accessKeyId" json:"accessKeyId" comment:"A static AWS Secret Key ID"`
			SecretAccessKey     string `toml:"secretAccessKey" json:"-" comment:"A static AWS Secret Access Key"`
			SessionToken        string `toml:"sessionToken" json:"-" comment:"A static AWS session token"`
			Endpoint            string `toml:"endpoint" json:"endpoint" comment:"S3 API Endpoint (optional)" commented:"true"` //optional
			DisableSSL          bool   `toml:"disableSSL" json:"disableSSL" commented:"true"`                                  //optional
			ForcePathStyle      bool   `toml:"forcePathStyle" json:"forcePathStyle" commented:"true"`                          //optional
		} `toml:"awss3" json:"awss3"`
	} `toml:"artifact" comment:"Either filesystem local storage or Openstack Swift Storage are supported" json:"artifact"`
	Features struct {
		Izanami struct {
			APIURL       string `toml:"apiurl" json:"apiurl"`
			ClientID     string `toml:"clientid" json:"-"`
			ClientSecret string `toml:"clientsecret" json:"-"`
			Token        string `toml:"token" comment:"Token shared between Izanami and CDS to be able to send webhooks from izanami" json:"-"`
		} `toml:"izanami" comment:"Feature flipping provider: https://maif.github.io/izanami" json:"izanami"`
	} `toml:"features" comment:"###########################\n CDS Features flipping Settings \n##########################" json:"features"`
	Services    []ServiceConfiguration `toml:"services" comment:"###########################\n CDS Services Settings \n##########################" json:"services"`
	DefaultOS   string                 `toml:"defaultOS" default:"linux" comment:"if no model and os/arch is specified in your job's requirements then spawn worker on this operating system (example: freebsd, linux, windows)" json:"defaultOS"`
	DefaultArch string                 `toml:"defaultArch" default:"amd64" comment:"if no model and no os/arch is specified in your job's requirements then spawn worker on this architecture (example: amd64, arm, 386)" json:"defaultArch"`
	Graylog     struct {
		AccessToken string `toml:"accessToken" json:"-"`
		Stream      string `toml:"stream" json:"-"`
		URL         string `toml:"url" comment:"Example: http://localhost:9000" json:"url"`
	} `toml:"graylog" json:"graylog" comment:"###########################\n Graylog Search. \n When CDS API generates errors, you can fetch them with cdsctl. \n Examples: \n $ cdsctl admin errors get <error-id> \n $ cdsctl admin errors get 55f6e977-d39b-11e8-8513-0242ac110007 \n##########################"`
	Log struct {
		StepMaxSize    int64 `toml:"stepMaxSize" default:"15728640" comment:"Max step logs size in bytes (default: 15MB)" json:"stepMaxSize"`
		ServiceMaxSize int64 `toml:"serviceMaxSize" default:"15728640" comment:"Max service logs size in bytes (default: 15MB)" json:"serviceMaxSize"`
	} `toml:"log" json:"log" comment:"###########################\n Log settings.\n##########################"`
}

// ServiceConfiguration is the configuration of external service
type ServiceConfiguration struct {
	Name       string `toml:"name" json:"name"`
	URL        string `toml:"url" json:"url"`
	Port       string `toml:"port" json:"port"`
	Path       string `toml:"path" json:"path"`
	HealthURL  string `toml:"healthUrl" json:"healthUrl"`
	HealthPort string `toml:"healthPort" json:"healthPort"`
	HealthPath string `toml:"healthPath" json:"healthPath"`
	Type       string `toml:"type" json:"type"`
}

// DefaultValues is the struc for API Default configuration default values
type DefaultValues struct {
	ServerSecretsKey     string
	AuthSharedInfraToken string
	// For LDAP Client
	LDAPBase  string
	GivenName string
	SN        string
	BindDN    string
	BindPwd   string
}

const permProjectKey = "permProjectKey"

// New instanciates a new API object
func New() *API {
	return &API{}
}

func (*API) Init(i interface{}) (cdsclient.ServiceConfig, error) {
	return cdsclient.ServiceConfig{}, nil
}

// Service returns an instance of sdk.Service for the API
func (*API) Service() sdk.Service {
	return sdk.Service{
		LastHeartbeat: time.Time{},
		CanonicalService: sdk.CanonicalService{
			Type: services.TypeAPI,
		},
	}
}

// API is a struct containing the configuration, the router, the database connection factory and so on
type API struct {
	service.Common
	Router              *Router
	Config              Configuration
	DBConnectionFactory *database.DBConnectionFactory
	SharedStorage       objectstore.Driver
	StartupTime         time.Time
	Maintenance         bool
	eventsBroker        *eventsBroker
<<<<<<< HEAD
	websocketBroker     *websocketBroker
	warnChan            chan sdk.Event
=======
>>>>>>> 76a99397
	Cache               cache.Store
	Metrics             struct {
		WorkflowRunFailed        *stats.Int64Measure
		WorkflowRunStarted       *stats.Int64Measure
		Sessions                 *stats.Int64Measure
		nbUsers                  *stats.Int64Measure
		nbApplications           *stats.Int64Measure
		nbProjects               *stats.Int64Measure
		nbGroups                 *stats.Int64Measure
		nbPipelines              *stats.Int64Measure
		nbWorkflows              *stats.Int64Measure
		nbArtifacts              *stats.Int64Measure
		nbWorkerModels           *stats.Int64Measure
		nbWorkflowRuns           *stats.Int64Measure
		nbWorkflowNodeRuns       *stats.Int64Measure
		nbMaxWorkersBuilding     *stats.Int64Measure
		queue                    *stats.Int64Measure
		WorkflowRunsMarkToDelete *stats.Int64Measure
		WorkflowRunsDeleted      *stats.Int64Measure
		DatabaseConns            *stats.Int64Measure
	}
	AuthenticationDrivers map[sdk.AuthConsumerType]sdk.AuthDriver
}

// ApplyConfiguration apply an object of type api.Configuration after checking it
func (a *API) ApplyConfiguration(config interface{}) error {
	if err := a.CheckConfiguration(config); err != nil {
		return err
	}

	var ok bool
	a.Config, ok = config.(Configuration)
	if !ok {
		return fmt.Errorf("Invalid configuration")
	}

	a.Common.ServiceType = services.TypeAPI
	a.Common.ServiceName = a.Config.Name
	return nil
}

// CheckConfiguration checks the validity of the configuration object
func (a *API) CheckConfiguration(config interface{}) error {
	aConfig, ok := config.(Configuration)
	if !ok {
		return fmt.Errorf("Invalid API configuration")
	}

	if aConfig.Name == "" {
		return fmt.Errorf("your CDS configuration seems to be empty. Please use environment variables, file or Consul to set your configuration")
	}

	if aConfig.URL.API == "" {
		return fmt.Errorf("your CDS configuration seems to be empty. Please use environment variables, file or Consul to set your configuration")
	}

	if aConfig.URL.UI != "" {
		if _, err := url.Parse(aConfig.URL.UI); err != nil {
			return fmt.Errorf("Invalid given UI URL")
		}
	}

	if aConfig.Directories.Download == "" {
		return fmt.Errorf("Invalid download directory (empty)")
	}

	if ok, err := sdk.DirectoryExists(aConfig.Directories.Download); !ok {
		if err := os.MkdirAll(aConfig.Directories.Download, os.FileMode(0700)); err != nil {
			return fmt.Errorf("Unable to create directory %s: %v", aConfig.Directories.Download, err)
		}
		log.Info(context.Background(), "Directory %s has been created", aConfig.Directories.Download)
	} else if err != nil {
		return fmt.Errorf("Invalid download directory %s: %v", aConfig.Directories.Download, err)
	}

	switch aConfig.Artifact.Mode {
	case "local", "awss3", "openstack", "swift":
	default:
		return fmt.Errorf("Invalid artifact mode")
	}

	if aConfig.Artifact.Mode == "local" {
		if aConfig.Artifact.Local.BaseDirectory == "" {
			return fmt.Errorf("Invalid artifact local base directory (empty name)")
		}
		if ok, err := sdk.DirectoryExists(aConfig.Artifact.Local.BaseDirectory); !ok {
			if err := os.MkdirAll(aConfig.Artifact.Local.BaseDirectory, os.FileMode(0700)); err != nil {
				return fmt.Errorf("Unable to create directory %s: %v", aConfig.Artifact.Local.BaseDirectory, err)
			}
			log.Info(context.Background(), "Directory %s has been created", aConfig.Artifact.Local.BaseDirectory)
		} else if err != nil {
			return fmt.Errorf("Invalid artifact local base directory %s: %v", aConfig.Artifact.Local.BaseDirectory, err)
		}
	}

	if len(aConfig.Secrets.Key) != 32 {
		return fmt.Errorf("Invalid secret key. It should be 32 bits (%d)", len(aConfig.Secrets.Key))
	}

	if aConfig.DefaultArch == "" {
		log.Warning(context.Background(), `You should add a default architecture in your configuration (example: defaultArch: "amd64"). It means if there is no model and os/arch requirement on your job then spawn on a worker based on this architecture`)
	}
	if aConfig.DefaultOS == "" {
		log.Warning(context.Background(), `You should add a default operating system in your configuration (example: defaultOS: "linux"). It means if there is no model and os/arch requirement on your job then spawn on a worker based on this OS`)
	}

	if (aConfig.DefaultOS == "" && aConfig.DefaultArch != "") || (aConfig.DefaultOS != "" && aConfig.DefaultArch == "") {
		return fmt.Errorf("You can't specify just defaultArch without defaultOS in your configuration and vice versa")
	}

	if aConfig.Auth.RSAPrivateKey == "" {
		return errors.New("invalid given authentication rsa private key")
	}

	return nil
}

type StartupConfig struct {
	Consumers []StartupConfigService `json:"consumers"`
	IAT       int64                  `json:"iat"`
}
type StartupConfigService struct {
	ID          string `json:"id"`
	Name        string `json:"name"`
	Description string `json:"description"`
	ServiceType string `json:"service_type"`
}

// Serve will start the http api server
func (a *API) Serve(ctx context.Context) error {
	log.Info(ctx, "Starting CDS API Server %s", sdk.VERSION)

	a.StartupTime = time.Now()

	// Checking downloadable binaries
	resources := sdk.AllDownloadableResourcesWithAvailability(a.Config.Directories.Download)
	var hasWorker, hasCtl, hasEngine bool
	for _, r := range resources {
		if r.Available != nil && *r.Available {
			switch r.Name {
			case "worker":
				hasWorker = true
			case "cdsctl":
				hasCtl = true
			case "engine":
				hasEngine = true
			}
		}
	}
	if !hasEngine {
		log.Error(ctx, "engine is unavailable for download, this may lead to a poor user experience. Please check your configuration file or the %s directory", a.Config.Directories.Download)
	}
	if !hasCtl {
		log.Error(ctx, "cdsctl is unavailable for download, this may lead to a poor user experience. Please check your configuration file or the %s directory", a.Config.Directories.Download)
	}
	if !hasWorker {
		// If no worker, let's exit because CDS for run anything
		log.Error(ctx, "worker is unavailable for download. Please check your configuration file or the %s directory", a.Config.Directories.Download)
		return errors.New("worker binary unavailable")
	}

	// Initialize secret driver
	secret.Init(a.Config.Secrets.Key)

	// Initialize the jwt layer
	if err := authentication.Init(a.ServiceName, []byte(a.Config.Auth.RSAPrivateKey)); err != nil {
		return sdk.WrapError(err, "unable to initialize the JWT Layer")
	}

	// Initialize mail package
	log.Info(ctx, "Initializing mail driver...")
	mail.Init(a.Config.SMTP.User,
		a.Config.SMTP.Password,
		a.Config.SMTP.From,
		a.Config.SMTP.Host,
		a.Config.SMTP.Port,
		a.Config.SMTP.TLS,
		a.Config.SMTP.Disable)

	// Initialize feature packages
	log.Info(ctx, "Initializing feature flipping with izanami %s", a.Config.Features.Izanami.APIURL)
	if a.Config.Features.Izanami.APIURL != "" {
		if err := feature.Init(a.Config.Features.Izanami.APIURL, a.Config.Features.Izanami.ClientID, a.Config.Features.Izanami.ClientSecret); err != nil {
			return errors.Wrap(err, "feature flipping not enabled with izanami: %v")
		}
	}

	//Initialize artifacts storage
	log.Info(ctx, "Initializing %s objectstore...", a.Config.Artifact.Mode)
	var objectstoreKind objectstore.Kind
	switch a.Config.Artifact.Mode {
	case "openstack":
		objectstoreKind = objectstore.Openstack
	case "swift":
		objectstoreKind = objectstore.Swift
	case "awss3":
		objectstoreKind = objectstore.AWSS3
	case "filesystem", "local":
		objectstoreKind = objectstore.Filesystem
	default:
		return fmt.Errorf("unsupported objecstore mode : %s", a.Config.Artifact.Mode)
	}

	cfg := objectstore.Config{
		Kind: objectstoreKind,
		Options: objectstore.ConfigOptions{
			AWSS3: objectstore.ConfigOptionsAWSS3{
				Prefix:              a.Config.Artifact.AWSS3.Prefix,
				SecretAccessKey:     a.Config.Artifact.AWSS3.SecretAccessKey,
				AccessKeyID:         a.Config.Artifact.AWSS3.AccessKeyID,
				Profile:             a.Config.Artifact.AWSS3.Profile,
				SharedCredsFile:     a.Config.Artifact.AWSS3.SharedCredsFile,
				AuthFromEnvironment: a.Config.Artifact.AWSS3.AuthFromEnvironment,
				BucketName:          a.Config.Artifact.AWSS3.BucketName,
				Region:              a.Config.Artifact.AWSS3.Region,
				SessionToken:        a.Config.Artifact.AWSS3.SessionToken,
				Endpoint:            a.Config.Artifact.AWSS3.Endpoint,
				DisableSSL:          a.Config.Artifact.AWSS3.DisableSSL,
				ForcePathStyle:      a.Config.Artifact.AWSS3.ForcePathStyle,
			},
			Openstack: objectstore.ConfigOptionsOpenstack{
				Address:         a.Config.Artifact.Openstack.URL,
				Username:        a.Config.Artifact.Openstack.Username,
				Password:        a.Config.Artifact.Openstack.Password,
				Tenant:          a.Config.Artifact.Openstack.Tenant,
				Domain:          a.Config.Artifact.Openstack.Domain,
				Region:          a.Config.Artifact.Openstack.Region,
				ContainerPrefix: a.Config.Artifact.Openstack.ContainerPrefix,
				DisableTempURL:  a.Config.Artifact.Openstack.DisableTempURL,
			},
			Filesystem: objectstore.ConfigOptionsFilesystem{
				Basedir: a.Config.Artifact.Local.BaseDirectory,
			},
		},
	}

	// DEPRECATED
	// API Storage will be a public integration
	var err error
	a.SharedStorage, err = objectstore.Init(ctx, cfg)
	if err != nil {
		return fmt.Errorf("cannot initialize storage: %v", err)
	}

	log.Info(ctx, "Initializing database connection...")
	//Intialize database
	a.DBConnectionFactory, err = database.Init(
		ctx,
		a.Config.Database.User,
		a.Config.Database.Role,
		a.Config.Database.Password,
		a.Config.Database.Name,
		a.Config.Database.Host,
		a.Config.Database.Port,
		a.Config.Database.SSLMode,
		a.Config.Database.ConnectTimeout,
		a.Config.Database.Timeout,
		a.Config.Database.MaxConn)
	if err != nil {
		return fmt.Errorf("cannot connect to database: %v", err)
	}

	log.Info(ctx, "Setting up database keys...")
	encryptionKeyConfig := a.Config.Database.EncryptionKey.GetKeys(gorpmapping.KeyEcnryptionIdentifier)
	signatureKeyConfig := a.Config.Database.SignatureKey.GetKeys(gorpmapping.KeySignIdentifier)
	if err := gorpmapping.ConfigureKeys(&signatureKeyConfig, &encryptionKeyConfig); err != nil {
		return fmt.Errorf("cannot setup database keys: %v", err)
	}

	log.Info(ctx, "Initializing redis cache on %s...", a.Config.Cache.Redis.Host)
	// Init the cache
	a.Cache, err = cache.New(
		a.Config.Cache.Redis.Host,
		a.Config.Cache.Redis.Password,
		a.Config.Cache.TTL)
	if err != nil {
		return fmt.Errorf("cannot connect to cache store: %v", err)
	}

	log.Info(ctx, "Initializing HTTP router")
	a.Router = &Router{
		Mux:        mux.NewRouter(),
		Background: ctx,
	}
	a.InitRouter()
	if err := InitRouterMetrics(a); err != nil {
		log.Error(ctx, "unable to init router metrics: %v", err)
	}

	log.Info(ctx, "Initializing Metrics")
	if err := a.initMetrics(ctx); err != nil {
		log.Error(ctx, "unable to init api metrics: %v", err)
	}

	// Intialize notification package
	notification.Init(a.Config.URL.UI)

	log.Info(ctx, "Initializing Authentication drivers...")
	a.AuthenticationDrivers = make(map[sdk.AuthConsumerType]sdk.AuthDriver)

	a.AuthenticationDrivers[sdk.ConsumerBuiltin] = builtin.NewDriver()
	if a.Config.Auth.Local.Enabled {
		a.AuthenticationDrivers[sdk.ConsumerLocal] = local.NewDriver(
			ctx,
			a.Config.Auth.Local.SignupDisabled,
			a.Config.URL.UI,
			a.Config.Auth.Local.SignupAllowedDomains,
		)
	}

	if a.Config.Auth.LDAP.Enabled {
		a.AuthenticationDrivers[sdk.ConsumerLDAP], err = ldap.NewDriver(
			ctx,
			a.Config.Auth.LDAP.SignupDisabled,
			ldap.Config{
				Host:            a.Config.Auth.LDAP.Host,
				Port:            a.Config.Auth.LDAP.Port,
				SSL:             a.Config.Auth.LDAP.SSL,
				RootDN:          a.Config.Auth.LDAP.RootDN,
				UserSearchBase:  a.Config.Auth.LDAP.UserSearchBase,
				UserSearch:      a.Config.Auth.LDAP.UserSearch,
				UserFullname:    a.Config.Auth.LDAP.UserFullname,
				ManagerDN:       a.Config.Auth.LDAP.ManagerDN,
				ManagerPassword: a.Config.Auth.LDAP.ManagerPassword,
			},
		)
		if err != nil {
			return err
		}
	}
	if a.Config.Auth.Github.Enabled {
		a.AuthenticationDrivers[sdk.ConsumerGithub] = github.NewDriver(
			a.Config.Auth.Github.SignupDisabled,
			a.Config.URL.UI,
			a.Config.Auth.Github.URL,
			a.Config.Auth.Github.APIURL,
			a.Config.Auth.Github.ClientID,
			a.Config.Auth.Github.ClientSecret,
		)
	}
	if a.Config.Auth.Gitlab.Enabled {
		a.AuthenticationDrivers[sdk.ConsumerGitlab] = gitlab.NewDriver(
			a.Config.Auth.Gitlab.SignupDisabled,
			a.Config.URL.UI,
			a.Config.Auth.Gitlab.URL,
			a.Config.Auth.Gitlab.ApplicationID,
			a.Config.Auth.Gitlab.Secret,
		)
	}

	if a.Config.Auth.CorporateSSO.Enabled {
		driverConfig := corpsso.Config{
			MailDomain: a.Config.Auth.CorporateSSO.MailDomain,
		}
		driverConfig.Request.Keys.RequestSigningKey = a.Config.Auth.CorporateSSO.Keys.RequestSigningKey
		driverConfig.Request.RedirectMethod = a.Config.Auth.CorporateSSO.RedirectMethod
		driverConfig.Request.RedirectURL = a.Config.Auth.CorporateSSO.RedirectURL
		driverConfig.Token.SigningKey = a.Config.Auth.CorporateSSO.Keys.TokenSigningKey
		driverConfig.Token.KeySigningKey.KeySigningKey = a.Config.Auth.CorporateSSO.Keys.TokenKeySigningKey.KeySigningKey
		driverConfig.Token.KeySigningKey.SigningKeyClaim = a.Config.Auth.CorporateSSO.Keys.TokenKeySigningKey.SigningKeyClaim

		a.AuthenticationDrivers[sdk.ConsumerCorporateSSO] = corpsso.NewDriver(driverConfig)
	}

	log.Info(ctx, "Initializing event broker...")
	if err := event.Initialize(ctx, a.mustDB(), a.Cache); err != nil {
		log.Error(ctx, "error while initializing event system: %s", err)
	} else {
		go event.DequeueEvent(ctx, a.mustDB())
	}

	log.Info(ctx, "Initializing internal routines...")
	sdk.GoRoutine(ctx, "maintenance.Subscribe", func(ctx context.Context) {
		if err := a.listenMaintenance(ctx); err != nil {
			log.Error(ctx, "error while initializing listen maintenance routine: %s", err)
		}
	}, a.PanicDump())

	sdk.GoRoutine(ctx, "workermodel.Initialize", func(ctx context.Context) {
		if err := workermodel.Initialize(ctx, a.DBConnectionFactory.GetDBMap, a.Cache); err != nil {
			log.Error(ctx, "error while initializing worker models routine: %s", err)
		}
	}, a.PanicDump())
	sdk.GoRoutine(ctx, "worker.Initialize", func(ctx context.Context) {
		if err := worker.Initialize(ctx, a.DBConnectionFactory.GetDBMap, a.Cache); err != nil {
			log.Error(ctx, "error while initializing workers routine: %s", err)
		}
	}, a.PanicDump())
	sdk.GoRoutine(ctx, "action.ComputeAudit", func(ctx context.Context) {
		chanEvent := make(chan sdk.Event)
		event.Subscribe(chanEvent)
		action.ComputeAudit(ctx, a.DBConnectionFactory.GetDBMap, chanEvent)
	}, a.PanicDump())
	sdk.GoRoutine(ctx, "audit.ComputePipelineAudit", func(ctx context.Context) {
		audit.ComputePipelineAudit(ctx, a.DBConnectionFactory.GetDBMap)
	}, a.PanicDump())
	sdk.GoRoutine(ctx, "audit.ComputeWorkflowAudit", func(ctx context.Context) {
		audit.ComputeWorkflowAudit(ctx, a.DBConnectionFactory.GetDBMap)
	}, a.PanicDump())
	sdk.GoRoutine(ctx, "auditCleanerRoutine(ctx", func(ctx context.Context) {
		auditCleanerRoutine(ctx, a.DBConnectionFactory.GetDBMap)
	})
	sdk.GoRoutine(ctx, "repositoriesmanager.ReceiveEvents", func(ctx context.Context) {
		repositoriesmanager.ReceiveEvents(ctx, a.DBConnectionFactory.GetDBMap, a.Cache)
	}, a.PanicDump())
	sdk.GoRoutine(ctx, "services.KillDeadServices", func(ctx context.Context) {
		services.KillDeadServices(ctx, a.mustDB)
	}, a.PanicDump())
	sdk.GoRoutine(ctx, "broadcast.Initialize", func(ctx context.Context) {
		broadcast.Initialize(ctx, a.DBConnectionFactory.GetDBMap)
	}, a.PanicDump())
	sdk.GoRoutine(ctx, "api.serviceAPIHeartbeat", func(ctx context.Context) {
		a.serviceAPIHeartbeat(ctx)
	}, a.PanicDump())
	sdk.GoRoutine(ctx, "authentication.SessionCleaner", func(ctx context.Context) {
		authentication.SessionCleaner(ctx, a.mustDB)
	}, a.PanicDump())

	migrate.Add(ctx, sdk.Migration{Name: "RefactorGroupMembership", Release: "0.44.0", Blocker: true, Automatic: true, ExecFunc: func(ctx context.Context) error {
		return migrate.RefactorGroupMembership(ctx, a.DBConnectionFactory.GetDBMap())
	}})

	migrate.Add(ctx, sdk.Migration{Name: "RefactorApplicationKeys", Release: "0.44.0", Blocker: true, Automatic: true, ExecFunc: func(ctx context.Context) error {
		return migrate.RefactorApplicationKeys(ctx, a.DBConnectionFactory.GetDBMap())
	}})

	migrate.Add(ctx, sdk.Migration{Name: "RefactorProjectKeys", Release: "0.44.0", Blocker: true, Automatic: true, ExecFunc: func(ctx context.Context) error {
		return migrate.RefactorProjectKeys(ctx, a.DBConnectionFactory.GetDBMap())
	}})

	migrate.Add(ctx, sdk.Migration{Name: "RefactorApplicationVariables", Release: "0.44.0", Blocker: true, Automatic: true, ExecFunc: func(ctx context.Context) error {
		return migrate.RefactorApplicationVariables(ctx, a.DBConnectionFactory.GetDBMap())
	}})

	migrate.Add(ctx, sdk.Migration{Name: "RefactorEnvironmentKeys", Release: "0.44.0", Blocker: true, Automatic: true, ExecFunc: func(ctx context.Context) error {
		return migrate.RefactorEnvironmentKeys(ctx, a.DBConnectionFactory.GetDBMap())
	}})

	migrate.Add(ctx, sdk.Migration{Name: "RefactorProjectVariables", Release: "0.44.0", Blocker: true, Automatic: true, ExecFunc: func(ctx context.Context) error {
		return migrate.RefactorProjectVariables(ctx, a.DBConnectionFactory.GetDBMap())
	}})

	migrate.Add(ctx, sdk.Migration{Name: "RefactorEnvironmentVariables", Release: "0.44.0", Blocker: true, Automatic: true, ExecFunc: func(ctx context.Context) error {
		return migrate.RefactorEnvironmentVariables(ctx, a.DBConnectionFactory.GetDBMap())
	}})

	migrate.Add(ctx, sdk.Migration{Name: "CleanDuplicateNodes", Release: "0.44.0", Blocker: false, Automatic: true, ExecFunc: func(ctx context.Context) error {
		return migrate.CleanDuplicateNodes(ctx, a.DBConnectionFactory.GetDBMap())
	}})

	migrate.Add(ctx, sdk.Migration{Name: "ListDuplicateHooks", Release: "0.44.0", Blocker: false, Automatic: true, ExecFunc: func(ctx context.Context) error {
		return migrate.CleanDuplicateHooks(ctx, a.DBConnectionFactory.GetDBMap(), a.Cache, true)
	}})

	migrate.Add(ctx, sdk.Migration{Name: "CleanDuplicateHooks", Release: "0.44.0", Blocker: false, Automatic: false, ExecFunc: func(ctx context.Context) error {
		return migrate.CleanDuplicateHooks(ctx, a.DBConnectionFactory.GetDBMap(), a.Cache, false)
	}})

	migrate.Add(ctx, sdk.Migration{Name: "FixEmptyUUIDHooks", Release: "0.44.0", Blocker: false, Automatic: false, ExecFunc: func(ctx context.Context) error {
		return migrate.FixEmptyUUIDHooks(ctx, a.DBConnectionFactory.GetDBMap(), a.Cache)
	}})

	isFreshInstall, errF := version.IsFreshInstall(a.mustDB())
	if errF != nil {
		return sdk.WrapError(errF, "Unable to check if it's a fresh installation of CDS")
	}

	if isFreshInstall {
		if err := migrate.SaveAllMigrations(a.mustDB()); err != nil {
			return sdk.WrapError(err, "Cannot save all migrations to done")
		}
	} else {
		if sdk.VersionCurrent().Version != "" && !strings.HasPrefix(sdk.VersionCurrent().Version, "snapshot") {
			major, minor, _, errV := version.MaxVersion(a.mustDB())
			if errV != nil {
				return sdk.WrapError(errV, "Cannot fetch max version of CDS already started")
			}
			if major != 0 || minor != 0 {
				minSemverCompatible, _ := semver.Parse(migrate.MinCompatibleRelease)
				if major < minSemverCompatible.Major || (major == minSemverCompatible.Major && minor < minSemverCompatible.Minor) {
					return fmt.Errorf("there are some mandatory migrations which aren't done. Please check each changelog of CDS. Maybe you have skipped a release migration. The minimum compatible release is %s, please update to this release before", migrate.MinCompatibleRelease)
				}
			}
		}

		// Run all migrations in several goroutines
		migrate.Run(ctx, a.mustDB(), a.PanicDump())
	}

	log.Info(ctx, "Bootstrapping database...")
	defaultValues := sdk.DefaultValues{
		DefaultGroupName: a.Config.Auth.DefaultGroup,
	}
	if err := bootstrap.InitiliazeDB(ctx, defaultValues, a.DBConnectionFactory.GetDBMap); err != nil {
		return fmt.Errorf("cannot setup databases: %v", err)
	}

	if err := workflow.CreateBuiltinWorkflowHookModels(a.DBConnectionFactory.GetDBMap()); err != nil {
		return fmt.Errorf("cannot setup builtin workflow hook models: %v", err)
	}

	if err := workflow.CreateBuiltinWorkflowOutgoingHookModels(a.DBConnectionFactory.GetDBMap()); err != nil {
		return fmt.Errorf("cannot setup builtin workflow outgoing hook models: %v", err)
	}

	if err := integration.CreateBuiltinModels(a.DBConnectionFactory.GetDBMap()); err != nil {
		return fmt.Errorf("cannot setup integrations: %v", err)
	}

	pubKey, err := jws.ExportPublicKey(authentication.GetSigningKey())
	if err != nil {
		return sdk.WrapError(err, "Unable to export public signing key")
	}

	log.Info(ctx, "API Public Key: \n%s", string(pubKey))

	// Init Services
	services.Initialize(ctx, a.DBConnectionFactory, a.PanicDump())

	externalServices := make([]sdk.ExternalService, 0, len(a.Config.Services))
	for _, s := range a.Config.Services {
		log.Info(ctx, "Managing external service %s %s", s.Name, s.Type)
		serv := sdk.ExternalService{
			Service: sdk.Service{
				CanonicalService: sdk.CanonicalService{
					Name:    s.Name,
					Type:    s.Type,
					HTTPURL: fmt.Sprintf("%s:%s%s", s.URL, s.Port, s.Path),
				},
			},
			HealthPort: s.HealthPort,
			HealthPath: s.HealthPath,
			HealthURL:  s.HealthURL,
			URL:        s.URL,
			Path:       s.Path,
			Port:       s.Port,
		}
		externalServices = append(externalServices, serv)
	}

	if err := services.InitExternal(ctx, a.mustDB(), externalServices); err != nil {
		return fmt.Errorf("unable to init external service: %+v", err)
	}
	sdk.GoRoutine(ctx, "pings-external-services",
		func(ctx context.Context) {
			services.Pings(ctx, a.mustDB, externalServices)
		}, a.PanicDump())
	sdk.GoRoutine(ctx, "workflow.Initialize",
		func(ctx context.Context) {
			workflow.Initialize(ctx, a.DBConnectionFactory.GetDBMap, a.Cache, a.Config.URL.UI, a.Config.DefaultOS, a.Config.DefaultArch)
		}, a.PanicDump())
	sdk.GoRoutine(ctx, "PushInElasticSearch",
		func(ctx context.Context) {
			event.PushInElasticSearch(ctx, a.mustDB(), a.Cache)
		}, a.PanicDump())
	sdk.GoRoutine(ctx, "Metrics.pushInElasticSearch",
		func(ctx context.Context) {
			metrics.Init(ctx, a.DBConnectionFactory.GetDBMap)
		}, a.PanicDump())
	sdk.GoRoutine(ctx, "Purge",
		func(ctx context.Context) {
			purge.Initialize(ctx, a.Cache, a.DBConnectionFactory.GetDBMap, a.SharedStorage, a.Metrics.WorkflowRunsMarkToDelete, a.Metrics.WorkflowRunsDeleted)
		}, a.PanicDump())

	// Check maintenance on redis
	if _, err := a.Cache.Get(sdk.MaintenanceAPIKey, &a.Maintenance); err != nil {
		return err
	}

	s := &http.Server{
		Addr:           fmt.Sprintf("%s:%d", a.Config.HTTP.Addr, a.Config.HTTP.Port),
		Handler:        a.Router.Mux,
		ReadTimeout:    10 * time.Minute,
		WriteTimeout:   10 * time.Minute,
		MaxHeaderBytes: 1 << 20,
	}

	go func() {
		select {
		case <-ctx.Done():
			log.Warning(ctx, "Cleanup SQL connections")
			s.Shutdown(ctx)
			a.DBConnectionFactory.Close()
			event.Publish(ctx, sdk.EventEngine{Message: "shutdown"}, nil)
			event.Close(ctx)
		}
	}()

	event.Publish(ctx, sdk.EventEngine{Message: fmt.Sprintf("started - listen on %d", a.Config.HTTP.Port)}, nil)

	if err := version.Upsert(a.mustDB()); err != nil {
		return sdk.WrapError(err, "Cannot upsert cds version")
	}

	// Dump heap to objecstore on SIGINFO
	siginfoChan := make(chan os.Signal, 1)
	signal.Notify(siginfoChan, sdk.SIGINFO)
	go func() {
		<-siginfoChan
		signal.Stop(siginfoChan)
		var buffer = new(bytes.Buffer)
		pprof.Lookup("heap").WriteTo(buffer, 1)
		var heapProfile = heapProfile{uuid: sdk.UUID()}
		s, err := a.SharedStorage.Store(heapProfile, ioutil.NopCloser(buffer))
		if err != nil {
			log.Error(ctx, "unable to upload heap profile: %v", err)
			return
		}
		log.Error(ctx, "api> heap dump uploaded to %s", s)
	}()

	log.Info(ctx, "Starting CDS API HTTP Server on %s:%d", a.Config.HTTP.Addr, a.Config.HTTP.Port)
	if err := s.ListenAndServe(); err != nil {
		return fmt.Errorf("Cannot start HTTP server: %v", err)
	}

	return nil
}

const panicDumpTTL = 60 * 60 * 24 // 24 hours

func (a *API) PanicDump() func(s string) (io.WriteCloser, error) {
	return func(s string) (io.WriteCloser, error) {
		log.Error(context.TODO(), "API Panic stacktrace: %s", s)
		return cache.NewWriteCloser(a.Cache, cache.Key("api", "panic_dump", s), panicDumpTTL), nil
	}
}

// SetCookie on given response writter, automatically add domain and path based on api config.
func (a *API) SetCookie(w http.ResponseWriter, name, value string, expires time.Time) {
	a.setCookie(w, &http.Cookie{
		Name:    name,
		Value:   value,
		Expires: expires,
	})
}

// UnsetCookie on given response writter, automatically add domain and path based on api config.
func (a *API) UnsetCookie(w http.ResponseWriter, name string) {
	a.setCookie(w, &http.Cookie{
		Name:   name,
		Value:  "",
		MaxAge: -1,
	})
}

func (a *API) setCookie(w http.ResponseWriter, c *http.Cookie) {
	if a.Config.URL.UI != "" {
		// ignore parse error, this have been checked at service start
		uiURL, _ := url.Parse(a.Config.URL.UI)
		c.Path = uiURL.Path
		if c.Path == "" {
			c.Path = "/"
		}
	}

	http.SetCookie(w, c)
}

type heapProfile struct {
	uuid string
}

var _ objectstore.Object = new(heapProfile)

func (p heapProfile) GetName() string {
	return p.uuid
}
func (p heapProfile) GetPath() string {
	hostname, _ := os.Hostname()
	return fmt.Sprintf("api-heap-profile-%d-%s", time.Now().Unix(), hostname)
}<|MERGE_RESOLUTION|>--- conflicted
+++ resolved
@@ -249,11 +249,7 @@
 	StartupTime         time.Time
 	Maintenance         bool
 	eventsBroker        *eventsBroker
-<<<<<<< HEAD
 	websocketBroker     *websocketBroker
-	warnChan            chan sdk.Event
-=======
->>>>>>> 76a99397
 	Cache               cache.Store
 	Metrics             struct {
 		WorkflowRunFailed        *stats.Int64Measure
