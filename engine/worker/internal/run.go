--- conflicted
+++ resolved
@@ -459,7 +459,6 @@
 	return kdFile, kdAbs, nil
 }
 
-<<<<<<< HEAD
 func (w *CurrentWorker) setupTmpDirectory(ctx context.Context, jobInfo sdk.WorkflowNodeJobRunData) (afero.File, string, error) {
 	tmpDirectory, err := workingDirectory(ctx, w.basedir, jobInfo, "tmp")
 	if err != nil {
@@ -497,10 +496,7 @@
 	return tdFile, tdAbs, nil
 }
 
-func (w *CurrentWorker) ProcessJob(jobInfo sdk.WorkflowNodeJobRunData) (sdk.Result, error) {
-=======
 func (w *CurrentWorker) ProcessJob(jobInfo sdk.WorkflowNodeJobRunData) (res sdk.Result) {
->>>>>>> dd502d8c
 	ctx := w.currentJob.context
 	t0 := time.Now()
 
@@ -556,7 +552,7 @@
 		return sdk.Result{
 			Status: sdk.StatusFail,
 			Reason: fmt.Sprintf("Error: unable to setup tmp directory: %v", err),
-		}, err
+		}
 	}
 	ctx = workerruntime.SetTmpDirectory(ctx, tdFile)
 	log.Debug("processJob> Setup tmp directory - %s", tdFile.Name())
