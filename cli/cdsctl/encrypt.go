package main

import (
	"fmt"

	"github.com/spf13/cobra"

	"github.com/ovh/cds/cli"
)

var encryptCmd = cli.Command{
	Name:  "encrypt",
	Short: "Encrypt variable into your CDS project",
	Long: `To be able to write secret in the CDS yaml files, you have to encrypt data with the project GPG key.

Create a secret variable:


    $ cdsctl encrypt MYPROJECT my-data my-super-secret-value
    my-data: 01234567890987654321

The command returns the value: 01234567890987654321. You can use this value in a configuration file.

Example of use case: Import an environment with a secret.

Create an environment file to import :

    $ cat << EOF > your-environment.yml
    name: your-environment
    values:
    a-readable-variable:
        type: string
<<<<<<< HEAD
        value: registry.ovh.net/engine/http2kafka
    a-variable:
=======
        value: value
    my-data:
>>>>>>> 5cb087a6
        type: password
        value: 01234567890987654321
    EOF


Then, import then environment:

    cdsctl environment import MYPROJECT your-environment.yml

Or push your workflow

	cdsctl workflow push MYPROJECT *.yml
`,
	Example: `cdsctl encrypt MYPROJECT my-data my-super-secret-value
my-data: 01234567890987654321`,
	Ctx: []cli.Arg{
		{Name: _ProjectKey},
	},
	Args: []cli.Arg{
		{Name: "variable-name"},
	},
	OptionalArgs: []cli.Arg{
		{Name: "secret-value"},
	},
}

func encrypt() *cobra.Command {
	return cli.NewCommand(encryptCmd, encryptRun, nil, withAllCommandModifiers()...)
}

func encryptRun(v cli.Values) error {
	secretValue := v.GetString("secret-value")
	if secretValue == "" {
		secretValue = cli.ReadLine()
	}

	variable, err := client.VariableEncrypt(v.GetString(_ProjectKey), v.GetString("variable-name"), secretValue)
	if err != nil {
		return err
	}

	fmt.Printf("%s: %s\n", variable.Name, variable.Value)
	return nil
}<|MERGE_RESOLUTION|>--- conflicted
+++ resolved
@@ -30,13 +30,8 @@
     values:
     a-readable-variable:
         type: string
-<<<<<<< HEAD
-        value: registry.ovh.net/engine/http2kafka
-    a-variable:
-=======
         value: value
     my-data:
->>>>>>> 5cb087a6
         type: password
         value: 01234567890987654321
     EOF
