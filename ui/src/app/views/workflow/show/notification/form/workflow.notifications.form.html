--- conflicted
+++ resolved
@@ -88,14 +88,6 @@
                     [readonly]="workflow.from_repository && workflow.from_repository.length > 0"
                     [triggerConditions]="triggerConditions" [(conditions)]="notification.settings.conditions">
                 </app-conditions>
-<<<<<<< HEAD
-            </div>
-        </ng-container>
-        <ng-container *ngIf="notification.type === 'vcs'">
-            <div class="field">
-                <sui-checkbox class="toggle" name="prEnabled" [(ngModel)]="commentEnabled">
-                    {{ 'workflow_notification_vcs_comment_enabled' | translate}}
-=======
             </div>
         </ng-container>
         <ng-container *ngIf="notification.type === 'vcs'">
@@ -108,7 +100,6 @@
                 <sui-checkbox class="toggle no-mt" name="alwaysSend" [(ngModel)]="alwaysSend"
                     [isDisabled]="!commentEnabled">
                     {{ 'workflow_notification_vcs_comment_always' | translate}}
->>>>>>> e1e201e0
                 </sui-checkbox>
             </div>
             <div class="field">
